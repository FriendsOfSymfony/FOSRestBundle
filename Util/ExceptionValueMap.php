--- conflicted
+++ resolved
@@ -45,23 +45,7 @@
      */
     public function resolveException(\Throwable $throwable)
     {
-<<<<<<< HEAD
         return $this->doResolveClass(get_class($throwable));
-=======
-        return $this->resolveThrowable($exception);
-    }
-
-    /**
-     * Resolves the value corresponding to an exception object.
-     *
-     * @param \Throwable $exception
-     *
-     * @return mixed|false Value found or false is not found
-     */
-    public function resolveThrowable(\Throwable $exception)
-    {
-        return $this->doResolveClass(get_class($exception));
->>>>>>> 54c771c5
     }
 
     /**

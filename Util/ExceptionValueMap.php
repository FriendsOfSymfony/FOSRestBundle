--- conflicted
+++ resolved
@@ -45,12 +45,9 @@
     }
 
     /**
-<<<<<<< HEAD
-     * @return bool|int|null null if not found
-=======
      * Resolves the value corresponding to an exception object.
      *
-     * @return bool|int|false Value found or false is not found
+     * @return bool|int|null null if not found
      *
      * @internal since 2.8
      */
@@ -68,8 +65,7 @@
     }
 
     /**
-     * @return bool|int|false if not found
->>>>>>> 92afde25
+     * @return bool|int|null null if not found
      */
     private function doResolveClass(string $class)
     {

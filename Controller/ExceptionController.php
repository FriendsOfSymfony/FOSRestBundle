--- conflicted
+++ resolved
@@ -11,12 +11,8 @@
 
 namespace FOS\RestBundle\Controller;
 
-<<<<<<< HEAD
-=======
 @trigger_error(sprintf('The %s\ExceptionController class is deprecated since FOSRestBundle 2.8.', __NAMESPACE__), E_USER_DEPRECATED);
 
-use FOS\RestBundle\Exception\FlattenException as FosFlattenException;
->>>>>>> 92afde25
 use FOS\RestBundle\Util\ExceptionValueMap;
 use FOS\RestBundle\View\View;
 use FOS\RestBundle\View\ViewHandlerInterface;
@@ -26,11 +22,8 @@
 
 /**
  * Custom ExceptionController that uses the view layer and supports HTTP response status code mapping.
-<<<<<<< HEAD
-=======
  *
  * @deprecated since 2.8
->>>>>>> 92afde25
  */
 final class ExceptionController
 {

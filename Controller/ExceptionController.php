<?php

/*
 * This file is part of the FOSRestBundle package.
 *
 * (c) FriendsOfSymfony <http://friendsofsymfony.github.com/>
 *
 * For the full copyright and license information, please view the LICENSE
 * file that was distributed with this source code.
 */

namespace FOS\RestBundle\Controller;

use FOS\RestBundle\Util\ExceptionValueMap;
use FOS\RestBundle\View\View;
use FOS\RestBundle\View\ViewHandlerInterface;
use Symfony\Component\HttpFoundation\Request;
use Symfony\Component\HttpFoundation\Response;
use Symfony\Component\Debug\Exception\FlattenException;
use Symfony\Component\HttpKernel\Exception\HttpExceptionInterface;
use Symfony\Component\HttpKernel\Log\DebugLoggerInterface;

/**
 * Custom ExceptionController that uses the view layer and supports HTTP response status code mapping.
 */
class ExceptionController
{
    private $debug;

    /**
     * @var ViewHandlerInterface
     */
    private $viewHandler;

    /**
     * @var ExceptionValueMap
     */
    private $exceptionCodes;

    /**
     * @var bool
     */
    private $showException;

    public function __construct(
        ViewHandlerInterface $viewHandler,
        ExceptionValueMap $exceptionCodes,
        $showException
    ) {
        $this->viewHandler = $viewHandler;
        $this->exceptionCodes = $exceptionCodes;
        $this->showException = $showException;
    }

    /**
     * Converts an Exception to a Response.
     *
     * @param Request                   $request
     * @param \Exception                $exception
     * @param DebugLoggerInterface|null $logger
     *
     * @throws \InvalidArgumentException
<<<<<<< HEAD
=======
     */
    public function showAction(Request $request, $exception, DebugLoggerInterface $logger = null)
    {
        /*
         * Validates that the exception that is handled by the Exception controller is either a DebugFlattenException
         * or HttpFlattenException.
         * Type hinting has been removed due to a BC change in symfony/symfony 2.3.5.
         *
         * @see https://github.com/FriendsOfSymfony/FOSRestBundle/pull/565
         */
        if (!$exception instanceof DebugFlattenException && !$exception instanceof HttpFlattenException) {
            throw new \InvalidArgumentException(sprintf(
                'ExceptionController::showAction can only accept some exceptions (%s, %s), "%s" given',
                'Symfony\Component\HttpKernel\Exception\FlattenException',
                'Symfony\Component\Debug\Exception\FlattenException',
                get_class($exception)
            ));
        }

        try {
            $format = $this->getFormat($request, $request->getRequestFormat());
        } catch (\Exception $e) {
            $format = null;
        }
        if (null === $format) {
            $message = 'No matching accepted Response format could be determined, while handling: ';
            $message .= $this->getExceptionMessage($exception);

            return $this->createPlainResponse($message, Codes::HTTP_NOT_ACCEPTABLE, $exception->getHeaders());
        }

        $currentContent = $this->getAndCleanOutputBuffering($request);
        $code = $this->getStatusCode($exception);
        $viewHandler = $this->container->get('fos_rest.view_handler');

        $this->debug = $showException = $request->attributes->get('showException',
            $this->container->hasParameter('fos_rest.exception.debug')
            ? $this->container->getParameter('fos_rest.exception.debug')
            : $this->container->get('kernel')->isDebug()
        );
        $parameters = $this->getParameters($viewHandler, $currentContent, $code, $exception, $logger, $format);

        try {
            if (!$viewHandler->isFormatTemplating($format)) {
                $parameters = $this->createExceptionWrapper($parameters);
            }

            $view = View::create($parameters, $code, $exception->getHeaders());
            $view->setFormat($format);

            if ($viewHandler->isFormatTemplating($format)) {
                $view->setTemplate($this->findTemplate($request, $format, $code, $showException));
            }

            $response = $viewHandler->handle($view);
        } catch (\Exception $e) {
            $message = 'An Exception was thrown while handling: ';
            $message .= $this->getExceptionMessage($exception);
            $response = $this->createPlainResponse($message, Codes::HTTP_INTERNAL_SERVER_ERROR, $exception->getHeaders());
        }

        return $response;
    }

    /**
     * Returns a Response Object with content type text/plain.
     *
     * @param string $content
     * @param int    $status
     * @param array  $headers
>>>>>>> 932639b4
     *
     * @return Response
     */
    public function showAction(Request $request, \Exception $exception, DebugLoggerInterface $logger = null)
    {
        $currentContent = $this->getAndCleanOutputBuffering($request->headers->get('X-Php-Ob-Level', -1));
        $code = $this->getStatusCode($exception);
        $templateData = $this->getTemplateData($currentContent, $code, $exception, $logger);

        $view = $this->createView($exception, $code, $templateData, $request, $this->showException);
        $response = $this->viewHandler->handle($view);

        return $response;
    }

    /**
     * @param \Exception $exception
     * @param int        $code
     * @param array      $templateData
     * @param Request    $request
     * @param bool       $showException
     *
     * @return View
     */
    protected function createView(\Exception $exception, $code, array $templateData, Request $request, $showException)
    {
<<<<<<< HEAD
        $view = new View($exception, $code, $exception instanceof HttpExceptionInterface ? $exception->getHeaders() : []);
        $view->setTemplateVar('raw_exception');
        $view->setTemplateData($templateData);
=======
        $exceptionMap = $this->container->getParameter('fos_rest.exception.messages');
        $showExceptionMessage = $this->isSubclassOf($exception, $exceptionMap);

        if ($showExceptionMessage || $this->debug) {
            return $exception->getMessage();
        }
>>>>>>> 932639b4

        return $view;
    }

    /**
     * Determines the status code to use for the response.
     *
     * @param \Exception $exception
     *
     * @return int
     */
    protected function getStatusCode(\Exception $exception)
    {
        // If matched
        if ($statusCode = $this->exceptionCodes->resolveException($exception)) {
            return $statusCode;
        }

        // Otherwise, default
        if ($exception instanceof HttpExceptionInterface) {
            return $exception->getStatusCode();
        }

        return 500;
    }

    /**
     * Determines the parameters to pass to the view layer.
     *
     * Overwrite it in a custom ExceptionController class to add additionally parameters
     * that should be passed to the view layer.
     *
     * @param string               $currentContent
     * @param int                  $code
     * @param \Exception           $exception
     * @param DebugLoggerInterface $logger
     *
     * @return array
     */
    private function getTemplateData($currentContent, $code, \Exception $exception, DebugLoggerInterface $logger = null)
    {
        return [
            'exception' => FlattenException::create($exception),
            'status' => 'error',
            'status_code' => $code,
            'status_text' => array_key_exists($code, Response::$statusTexts) ? Response::$statusTexts[$code] : 'error',
            'currentContent' => $currentContent,
            'logger' => $logger,
        ];
    }

    /**
     * Gets and cleans any content that was already outputted.
     *
     * This code comes from Symfony and should be synchronized on a regular basis
     * see src/Symfony/Bundle/TwigBundle/Controller/ExceptionController.php
     *
     * @return string
     */
    private function getAndCleanOutputBuffering($startObLevel)
    {
        if (ob_get_level() <= $startObLevel) {
            return '';
        }
        Response::closeOutputBuffers($startObLevel + 1, true);

        return ob_get_clean();
    }
}<|MERGE_RESOLUTION|>--- conflicted
+++ resolved
@@ -60,79 +60,6 @@
      * @param DebugLoggerInterface|null $logger
      *
      * @throws \InvalidArgumentException
-<<<<<<< HEAD
-=======
-     */
-    public function showAction(Request $request, $exception, DebugLoggerInterface $logger = null)
-    {
-        /*
-         * Validates that the exception that is handled by the Exception controller is either a DebugFlattenException
-         * or HttpFlattenException.
-         * Type hinting has been removed due to a BC change in symfony/symfony 2.3.5.
-         *
-         * @see https://github.com/FriendsOfSymfony/FOSRestBundle/pull/565
-         */
-        if (!$exception instanceof DebugFlattenException && !$exception instanceof HttpFlattenException) {
-            throw new \InvalidArgumentException(sprintf(
-                'ExceptionController::showAction can only accept some exceptions (%s, %s), "%s" given',
-                'Symfony\Component\HttpKernel\Exception\FlattenException',
-                'Symfony\Component\Debug\Exception\FlattenException',
-                get_class($exception)
-            ));
-        }
-
-        try {
-            $format = $this->getFormat($request, $request->getRequestFormat());
-        } catch (\Exception $e) {
-            $format = null;
-        }
-        if (null === $format) {
-            $message = 'No matching accepted Response format could be determined, while handling: ';
-            $message .= $this->getExceptionMessage($exception);
-
-            return $this->createPlainResponse($message, Codes::HTTP_NOT_ACCEPTABLE, $exception->getHeaders());
-        }
-
-        $currentContent = $this->getAndCleanOutputBuffering($request);
-        $code = $this->getStatusCode($exception);
-        $viewHandler = $this->container->get('fos_rest.view_handler');
-
-        $this->debug = $showException = $request->attributes->get('showException',
-            $this->container->hasParameter('fos_rest.exception.debug')
-            ? $this->container->getParameter('fos_rest.exception.debug')
-            : $this->container->get('kernel')->isDebug()
-        );
-        $parameters = $this->getParameters($viewHandler, $currentContent, $code, $exception, $logger, $format);
-
-        try {
-            if (!$viewHandler->isFormatTemplating($format)) {
-                $parameters = $this->createExceptionWrapper($parameters);
-            }
-
-            $view = View::create($parameters, $code, $exception->getHeaders());
-            $view->setFormat($format);
-
-            if ($viewHandler->isFormatTemplating($format)) {
-                $view->setTemplate($this->findTemplate($request, $format, $code, $showException));
-            }
-
-            $response = $viewHandler->handle($view);
-        } catch (\Exception $e) {
-            $message = 'An Exception was thrown while handling: ';
-            $message .= $this->getExceptionMessage($exception);
-            $response = $this->createPlainResponse($message, Codes::HTTP_INTERNAL_SERVER_ERROR, $exception->getHeaders());
-        }
-
-        return $response;
-    }
-
-    /**
-     * Returns a Response Object with content type text/plain.
-     *
-     * @param string $content
-     * @param int    $status
-     * @param array  $headers
->>>>>>> 932639b4
      *
      * @return Response
      */
@@ -159,18 +86,9 @@
      */
     protected function createView(\Exception $exception, $code, array $templateData, Request $request, $showException)
     {
-<<<<<<< HEAD
         $view = new View($exception, $code, $exception instanceof HttpExceptionInterface ? $exception->getHeaders() : []);
         $view->setTemplateVar('raw_exception');
         $view->setTemplateData($templateData);
-=======
-        $exceptionMap = $this->container->getParameter('fos_rest.exception.messages');
-        $showExceptionMessage = $this->isSubclassOf($exception, $exceptionMap);
-
-        if ($showExceptionMessage || $this->debug) {
-            return $exception->getMessage();
-        }
->>>>>>> 932639b4
 
         return $view;
     }

--- conflicted
+++ resolved
@@ -186,12 +186,6 @@
             ) {
                 return $value;
             }
-<<<<<<< HEAD
-        } catch (\ReflectionException $re) {
-            return 'FOSUserBundle: Invalid class in fos_res.exception.messages: '
-                    .$re->getMessage();
-=======
->>>>>>> 078a0325
         }
 
         return false;

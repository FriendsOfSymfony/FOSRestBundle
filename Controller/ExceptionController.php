--- conflicted
+++ resolved
@@ -17,10 +17,7 @@
 use FOS\RestBundle\View\ViewHandlerInterface;
 use Symfony\Component\HttpFoundation\Request;
 use Symfony\Component\HttpFoundation\Response;
-<<<<<<< HEAD
-=======
 use Symfony\Component\ErrorHandler\Exception\FlattenException;
->>>>>>> 1c2f0a04
 use Symfony\Component\HttpKernel\Exception\HttpExceptionInterface;
 use Symfony\Component\HttpKernel\Log\DebugLoggerInterface;
 
@@ -68,26 +65,9 @@
     public function showAction(Request $request, $exception, DebugLoggerInterface $logger = null)
     {
         $currentContent = $this->getAndCleanOutputBuffering($request->headers->get('X-Php-Ob-Level', -1));
-<<<<<<< HEAD
         $code = $this->getStatusCode($exception);
 
         $view = $this->createView($exception, $code, $request, $this->showException);
-=======
-
-        if ($exception instanceof \Exception) {
-            $code = $this->getStatusCode($exception);
-        } else {
-            $code = $this->getStatusCodeFromThrowable($exception);
-        }
-        $templateData = $this->getTemplateData($currentContent, $code, $exception, $logger);
-
-        if ($exception instanceof \Exception) {
-            $view = $this->createView($exception, $code, $templateData, $request, $this->showException);
-        } else {
-            $view = $this->createViewFromThrowable($exception, $code, $templateData, $request, $this->showException);
-        }
-
->>>>>>> 1c2f0a04
         $response = $this->viewHandler->handle($view);
 
         return $response;
@@ -103,13 +83,7 @@
      */
     protected function createView(\Exception $exception, $code, Request $request, $showException)
     {
-<<<<<<< HEAD
-        $view = new View($exception, $code, $exception instanceof HttpExceptionInterface ? $exception->getHeaders() : []);
-
-        return $view;
-=======
         return $this->createViewFromThrowable($exception, $code, $templateData);
->>>>>>> 1c2f0a04
     }
 
     /**
@@ -127,44 +101,33 @@
     private function createViewFromThrowable(\Throwable $exception, $code, array $templateData): View
     {
         $view = new View($exception, $code, $exception instanceof HttpExceptionInterface ? $exception->getHeaders() : []);
-        $view->setTemplateVar('raw_exception', false);
-        $view->setTemplateData($templateData, false);
 
         return $view;
     }
 
     /**
-<<<<<<< HEAD
-=======
-     * Determines the template parameters to pass to the view layer.
+     * Determines the status code to use for the response.
      *
-     * @param string               $currentContent
-     * @param int                  $code
-     * @param \Throwable           $throwable
-     * @param DebugLoggerInterface $logger
+     * @param \Exception $exception
      *
-     * @return array
+     * @return int
      */
-    private function getTemplateData($currentContent, $code, \Throwable $throwable, DebugLoggerInterface $logger = null)
+    protected function getStatusCode(\Exception $exception)
     {
-        if (class_exists(FlattenException::class)) {
-            $exception = FlattenException::createFromThrowable($throwable);
-        } else {
-            $exception = FosFlattenException::createFromThrowable($throwable);
+        // If matched
+        if ($statusCode = $this->exceptionCodes->resolveException($exception)) {
+            return $statusCode;
         }
 
-        return [
-            'exception' => $exception,
-            'status' => 'error',
-            'status_code' => $code,
-            'status_text' => array_key_exists($code, Response::$statusTexts) ? Response::$statusTexts[$code] : 'error',
-            'currentContent' => $currentContent,
-            'logger' => $logger,
-        ];
+        // Otherwise, default
+        if ($exception instanceof HttpExceptionInterface) {
+            return $exception->getStatusCode();
+        }
+
+        return 500;
     }
 
     /**
->>>>>>> 1c2f0a04
      * Gets and cleans any content that was already outputted.
      *
      * This code comes from Symfony and should be synchronized on a regular basis

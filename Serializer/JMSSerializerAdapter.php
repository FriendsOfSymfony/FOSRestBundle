--- conflicted
+++ resolved
@@ -92,11 +92,7 @@
         if (null !== $context->getGroups()) {
             $jmsContext->setGroups($context->getGroups());
         }
-<<<<<<< HEAD
-        if (null !== $context->isMaxDepthEnabled()) {
-=======
-        if (null !== $context->getMaxDepth(false) || true === $context->isMaxDepthEnabled()) {
->>>>>>> 4856fba4
+        if (true === $context->isMaxDepthEnabled()) {
             $jmsContext->enableMaxDepthChecks();
         }
         if (null !== $context->getSerializeNull()) {

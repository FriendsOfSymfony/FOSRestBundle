--- conflicted
+++ resolved
@@ -68,29 +68,14 @@
      */
     private function convertContext(Context $context, $direction)
     {
-<<<<<<< HEAD
         if ($direction === self::SERIALIZATION) {
             $jmsContext = JMSSerializationContext::create();
         } else {
             $jmsContext = JMSDeserializationContext::create();
-            if (null !== $context->getMaxDepth()) {
-                for ($i = 0; $i < $context->getMaxDepth(); ++$i) {
+            $maxDepth = $context->getMaxDepth();
+            if (null !== $maxDepth) {
+                for ($i = 0; $i < $maxDepth; ++$i) {
                     $jmsContext->increaseDepth();
-=======
-        if ($context instanceof JMSContext) {
-            @trigger_error(sprintf('Support of %s is deprecated since version 1.8 and will be removed in 2.0. You should use FOS\RestBundle\Context\Context instead.', get_class($context)), E_USER_DEPRECATED);
-            $jmsContext = $context;
-        } elseif ($context instanceof Context) {
-            if ($direction === self::SERIALIZATION) {
-                $jmsContext = JMSSerializationContext::create();
-            } else {
-                $jmsContext = JMSDeserializationContext::create();
-                $maxDepth = $context->getMaxDepth();
-                if (null !== $maxDepth) {
-                    for ($i = 0; $i < $maxDepth; ++$i) {
-                        $jmsContext->increaseDepth();
-                    }
->>>>>>> 23594b25
                 }
             }
         }

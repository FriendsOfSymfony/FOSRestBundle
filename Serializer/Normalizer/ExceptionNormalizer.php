--- conflicted
+++ resolved
@@ -20,11 +20,7 @@
  *
  * @author Ener-Getick <egetick@gmail.com>
  *
-<<<<<<< HEAD
- * @internal
-=======
  * @deprecated since 2.8
->>>>>>> 92afde25
  */
 class ExceptionNormalizer extends AbstractExceptionNormalizer implements NormalizerInterface
 {

<?php

/*
 * This file is part of the FOSRestBundle package.
 *
 * (c) FriendsOfSymfony <http://friendsofsymfony.github.com/>
 *
 * For the full copyright and license information, please view the LICENSE
 * file that was distributed with this source code.
 */

namespace FOS\RestBundle\Serializer\Normalizer;

@trigger_error(sprintf('The %s\ExceptionHandler class is deprecated since FOSRestBundle 2.8.', __NAMESPACE__), E_USER_DEPRECATED);

use JMS\Serializer\Context;
use JMS\Serializer\GraphNavigatorInterface;
use JMS\Serializer\Handler\SubscribingHandlerInterface;
use JMS\Serializer\JsonSerializationVisitor;
use JMS\Serializer\XmlSerializationVisitor;

/**
<<<<<<< HEAD
 * @internal
=======
 * @deprecated since 2.8
>>>>>>> 92afde25
 */
class ExceptionHandler extends AbstractExceptionNormalizer implements SubscribingHandlerInterface
{
    public static function getSubscribingMethods(): array
    {
        return [
            [
                'direction' => GraphNavigatorInterface::DIRECTION_SERIALIZATION,
                'format' => 'json',
                'type' => \Error::class,
                'method' => 'serializeErrorToJson',
            ],
            [
                'direction' => GraphNavigatorInterface::DIRECTION_SERIALIZATION,
                'format' => 'json',
                'type' => \Exception::class,
                'method' => 'serializeToJson',
            ],
            [
                'direction' => GraphNavigatorInterface::DIRECTION_SERIALIZATION,
                'format' => 'xml',
                'type' => \Error::class,
                'method' => 'serializeErrorToXml',
            ],
            [
                'direction' => GraphNavigatorInterface::DIRECTION_SERIALIZATION,
                'format' => 'xml',
                'type' => \Exception::class,
                'method' => 'serializeToXml',
            ],
        ];
    }

    public function serializeToJson(
        JsonSerializationVisitor $visitor,
        \Exception $exception,
        array $type,
        Context $context
    ) {
        $data = $this->convertToArray($exception, $context);

        return $visitor->visitArray($data, $type, $context);
    }

    public function serializeErrorToJson(
        JsonSerializationVisitor $visitor,
        \Throwable $exception,
        array $type,
        Context $context
    ) {
        $data = $this->convertToArray($exception, $context);

        return $visitor->visitArray($data, $type, $context);
    }

    public function serializeToXml(
        XmlSerializationVisitor $visitor,
        \Exception $exception,
        array $type,
        Context $context
    ) {
        $data = $this->convertToArray($exception, $context);

        $document = $visitor->getDocument(true);

        if (!$visitor->getCurrentNode()) {
            $visitor->createRoot();
        }

        foreach ($data as $key => $value) {
            $entryNode = $document->createElement($key);
            $visitor->getCurrentNode()->appendChild($entryNode);
            $visitor->setCurrentNode($entryNode);

            $node = $context->getNavigator()->accept($value, null, $context);
            if (null !== $node) {
                $visitor->getCurrentNode()->appendChild($node);
            }

            $visitor->revertCurrentNode();
        }
    }

    public function serializeErrorToXml(
        XmlSerializationVisitor $visitor,
        \Throwable $exception,
        array $type,
        Context $context
    ) {
        $data = $this->convertToArray($exception, $context);

        $document = $visitor->getDocument(true);

        if (!$visitor->getCurrentNode()) {
            $visitor->createRoot();
        }

        foreach ($data as $key => $value) {
            $entryNode = $document->createElement($key);
            $visitor->getCurrentNode()->appendChild($entryNode);
            $visitor->setCurrentNode($entryNode);

            $node = $context->getNavigator()->accept($value, null, $context);
            if (null !== $node) {
                $visitor->getCurrentNode()->appendChild($node);
            }

            $visitor->revertCurrentNode();
        }
    }

    private function convertToArray(\Throwable $throwable, Context $context): array
    {
        $data = [];

        if ($context->hasAttribute('status_code')) {
            $data['code'] = $context->getAttribute('status_code');
        }

        $data['message'] = $this->getMessageFromThrowable($throwable, isset($statusCode) ? $statusCode : null);

        return $data;
    }
}<|MERGE_RESOLUTION|>--- conflicted
+++ resolved
@@ -20,11 +20,7 @@
 use JMS\Serializer\XmlSerializationVisitor;
 
 /**
-<<<<<<< HEAD
- * @internal
-=======
  * @deprecated since 2.8
->>>>>>> 92afde25
  */
 class ExceptionHandler extends AbstractExceptionNormalizer implements SubscribingHandlerInterface
 {

--- conflicted
+++ resolved
@@ -19,11 +19,8 @@
  * Inflector object using the Doctrine/Inflector.
  *
  * @author Mark Kazemier <Markkaz>
-<<<<<<< HEAD
-=======
  *
  * @deprecated since 2.8
->>>>>>> 24811378
  */
 final class DoctrineInflector implements InflectorInterface
 {

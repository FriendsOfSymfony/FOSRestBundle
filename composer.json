--- conflicted
+++ resolved
@@ -21,10 +21,10 @@
     ],
 
     "require": {
-<<<<<<< HEAD
         "php":                            "^5.5.9|~7.0",
         "psr/log":                        "^1.0",
         "symfony/framework-bundle":       "^2.7|^3.0",
+        "symfony/finder":                 "^2.7|^3.0",
         "symfony/routing":                "^2.7|^3.0",
         "doctrine/inflector":             "^1.0",
         "willdurand/negotiation":         "^2.0",
@@ -32,7 +32,7 @@
     },
 
     "require-dev": {
-        "sensio/framework-extra-bundle":  "^3.0",
+        "sensio/framework-extra-bundle":  "^3.0.13",
         "symfony/phpunit-bridge":         "~2.7|^3.0",
         "symfony/form":                   "^2.7|^3.0",
         "symfony/validator":              "^2.7|^3.0",
@@ -47,36 +47,10 @@
         "symfony/css-selector":           "^2.7|^3.0",
         "phpoption/phpoption":            "^1.1",
         "jms/serializer-bundle":          "^1.0",
-=======
-        "php":                            "^5.3.9|~7.0",
-        "psr/log":                        "~1.0",
-        "symfony/finder":                 "~2.3|~3.0",
-        "symfony/framework-bundle":       "~2.3|~3.0",
-        "symfony/http-kernel":            "^2.3.24|~3.0",
-        "doctrine/inflector":             "~1.0",
-        "willdurand/negotiation":         "~1.2",
-        "willdurand/jsonp-callback-validator": "~1.0"
-    },
-
-    "require-dev": {
-        "sensio/framework-extra-bundle":  "~2.0|~3.0,<3.0.13",
-        "symfony/form":                   "~2.3|~3.0",
-        "symfony/validator":              "~2.3|~3.0",
-        "symfony/serializer":             "~2.3|~3.0",
-        "symfony/yaml":                   "~2.3|~3.0",
-        "symfony/security":               "~2.3|~3.0",
-        "symfony/browser-kit":            "~2.3|~3.0",
-        "symfony/dependency-injection":   "~2.3|~3.0",
-        "symfony/phpunit-bridge":         "~2.7|~3.0",
-        "phpoption/phpoption":            "~1.1.0",
-        "jms/serializer":                 "~0.13|~1.0",
-        "jms/serializer-bundle":          "~0.11|~1.0",
->>>>>>> d6cbe3d6
         "sllh/php-cs-fixer-styleci-bridge": "^1.3"
     },
 
     "suggest": {
-<<<<<<< HEAD
         "sensio/framework-extra-bundle":  "Add support for route annotations and the view response listener, requires ^3.0",
         "jms/serializer-bundle":          "Add support for advanced serialization capabilities, recommended, requires ^1.0",
         "symfony/expression-language":    "Add support for using the expression language in the routing, requires ^2.7|^3.0",
@@ -88,24 +62,12 @@
         "psr-4":{
             "FOS\\RestBundle\\": ""
         }
-=======
-        "sensio/framework-extra-bundle":  "Add support for route annotations and the view response listener, requires ~2.0|~3.0",
-        "jms/serializer-bundle":          "Add support for advanced serialization capabilities, recommended, requires ~0.12|~1.0",
-        "symfony/serializer":             "Add support for basic serialization capabilities and xml decoding, requires ~2.3",
-        "symfony/validator":              "Add support for validation capabilities in the ParamFetcher, requires ~2.3"
     },
 
     "conflict": {
-        "symfony/validator": ">=2.5.0,<2.5.5",
-        "jms/serializer": "<0.13",
-        "jms/serializer-bundle": "<0.11",
-        "sensio/framework-extra-bundle": ">=3.0.13"
+        "sensio/framework-extra-bundle": "<3.0.13"
     },
 
-    "autoload": {
-        "psr-0": { "FOS\\RestBundle": "" }
->>>>>>> d6cbe3d6
-    },
 
     "extra": {
         "branch-alias": {

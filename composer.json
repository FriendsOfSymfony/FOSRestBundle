--- conflicted
+++ resolved
@@ -22,12 +22,8 @@
 
     "require": {
         "php":                            ">=5.3.2",
-<<<<<<< HEAD
+        "friendsofsymfony/rest":          "*",
         "symfony/symfony":                "2.0.*",
-=======
-        "friendsofsymfony/rest":          "*",
-        "symfony/symfony":                ">=2.1",
->>>>>>> 603b68ee
         "sensio/framework-extra-bundle":  "*",
         "jms/serializer-bundle":          "*"
     },

--- conflicted
+++ resolved
@@ -29,11 +29,7 @@
         ]
     },
     "require": {
-<<<<<<< HEAD
-        "php": "^7.2",
-=======
-        "php": "^7.1|^8.0",
->>>>>>> 91fe647d
+        "php": "^7.2|^8.0",
         "psr/log": "^1.0",
         "symfony/config": "^4.4|^5.0",
         "symfony/dependency-injection": "^4.4|^5.0",

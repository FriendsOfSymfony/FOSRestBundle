--- conflicted
+++ resolved
@@ -57,22 +57,15 @@
         "symfony/validator":              "Add support for validation capabilities in the ParamFetcher, requires ^2.7|^3.0"
     },
 
-<<<<<<< HEAD
     "autoload":{
         "psr-4":{
             "FOS\\RestBundle\\": ""
         }
-=======
-    "conflict": {
-        "symfony/validator": ">=2.5.0,<2.5.5",
-        "jms/serializer": "<0.13 | 1.3.0",
-        "jms/serializer-bundle": "<0.11",
-        "sensio/framework-extra-bundle": ">=3.0.13"
->>>>>>> df7f3ec6
     },
 
     "conflict": {
-        "sensio/framework-extra-bundle": "<3.0.13"
+        "sensio/framework-extra-bundle": "<3.0.13",
+        "jms/serializer": "1.3.0"
     },
 
 

<?php

/*
 * This file is part of the FOSRestBundle package.
 *
 * (c) FriendsOfSymfony <http://friendsofsymfony.github.com/>
 *
 * For the full copyright and license information, please view the LICENSE
 * file that was distributed with this source code.
 */

namespace FOS\RestBundle\Request;

use Doctrine\Common\Util\ClassUtils;
use FOS\RestBundle\Controller\Annotations\ParamInterface;
use FOS\RestBundle\Util\ResolverTrait;
use FOS\RestBundle\Validator\Constraints\ResolvableConstraintInterface;
use FOS\RestBundle\Validator\ViolationFormatterInterface;
use Symfony\Component\DependencyInjection\ContainerAwareInterface;
use Symfony\Component\DependencyInjection\ContainerAwareTrait;
use Symfony\Component\HttpFoundation\Request;
use Symfony\Component\HttpFoundation\RequestStack;
use Symfony\Component\HttpKernel\Exception\BadRequestHttpException;
use Symfony\Component\Validator\Constraint;
use Symfony\Component\Validator\ConstraintViolationList;
use Symfony\Component\Validator\Validator\ValidatorInterface;
use Symfony\Component\Validator\Exception\ValidatorException;
use Symfony\Component\Validator\ConstraintViolation;

/**
 * Helper to validate parameters of the active request.
 *
 * @author Alexander <iam.asm89@gmail.com>
 * @author Lukas Kahwe Smith <smith@pooteeweet.org>
 * @author Jordi Boggiano <j.boggiano@seld.be>
 * @author Boris Guéry <guery.b@gmail.com>
 */
class ParamFetcher implements ParamFetcherInterface, ContainerAwareInterface
{
    use ResolverTrait, ContainerAwareTrait;

    private $paramReader;
    private $requestStack;
    private $params;
    private $validator;
    private $violationFormatter;

    /**
     * @var callable
     */
    private $controller;

    /**
<<<<<<< HEAD
=======
     * @var ContainerInterface
     *
     * @internal
     */
    protected $container;

    /**
>>>>>>> 01d95a8e
     * Initializes fetcher.
     *
     * @param ParamReaderInterface        $paramReader
     * @param RequestStack                $requestStack
     * @param ValidatorInterface          $validator
     * @param ViolationFormatterInterface $violationFormatter
     */
    public function __construct(ParamReaderInterface $paramReader, RequestStack $requestStack, ViolationFormatterInterface $violationFormatter, ValidatorInterface $validator = null)
    {
        $this->paramReader = $paramReader;
        $this->requestStack = $requestStack;
        $this->violationFormatter = $violationFormatter;
        $this->validator = $validator;
    }

    /**
     * {@inheritdoc}
     */
    public function setController($controller)
    {
        $this->controller = $controller;
    }

    /**
     * Add additional params to the ParamFetcher during runtime.
     *
     * Note that adding a param that has the same name as an existing param will override that param.
     *
     * @param ParamInterface $param
     */
    public function addParam(ParamInterface $param)
    {
        $this->getParams(); // init params
        $this->params[$param->getName()] = $param;
    }

    /**
     * @return ParamInterface[]
     */
    public function getParams()
    {
        if (null === $this->params) {
            $this->initParams();
        }

        return $this->params;
    }

    /**
     * {@inheritdoc}
     */
    public function get($name, $strict = null)
    {
        $params = $this->getParams();

        if (!array_key_exists($name, $params)) {
            throw new \InvalidArgumentException(sprintf("No @ParamInterface configuration for parameter '%s'.", $name));
        }

        /** @var ParamInterface $param */
        $param = $params[$name];
        $default = $param->getDefault();
        $strict = (null !== $strict ? $strict : $param->isStrict());

        $paramValue = $param->getValue($this->getRequest(), $default);

        return $this->cleanParamWithRequirements($param, $paramValue, $strict);
    }

    /**
     * @param ParamInterface $param
     * @param mixed          $paramValue
     * @param bool           $strict
     *
     * @throws BadRequestHttpException
     * @throws \RuntimeException
     *
<<<<<<< HEAD
     * @return mixed
=======
     * @internal
>>>>>>> 01d95a8e
     */
    protected function cleanParamWithRequirements(ParamInterface $param, $paramValue, $strict)
    {
        if (empty($this->container)) {
            throw new \InvalidArgumentException(
                'The ParamFetcher has been not initialized correctly. '.
                'The container for parameter resolution is missing.'
            );
        }

        $default = $param->getDefault();
        $default = $this->resolveValue($this->container, $default);

        $this->checkNotIncompatibleParams($param);
        if ($default !== null && $default === $paramValue) {
            return $paramValue;
        }

        $constraints = $param->getConstraints();
        $this->resolveConstraints($constraints);
        if (empty($constraints)) {
            return $paramValue;
        }
        if (null === $this->validator) {
            throw new \RuntimeException(
                'The ParamFetcher requirements feature requires the symfony/validator component.'
            );
        }

        try {
            $errors = $this->validator->validate($paramValue, $constraints);
        } catch (ValidatorException $e) {
            $violation = new ConstraintViolation(
                $e->getMessage(),
                $e->getMessage(),
                array(),
                $paramValue,
                '',
                null,
                null,
                $e->getCode()
            );
            $errors = new ConstraintViolationList(array($violation));
        }

        if (0 < count($errors)) {
            if ($strict) {
                throw new BadRequestHttpException(
                    $this->violationFormatter->formatList($param, $errors)
                );
            }

            return null === $default ? '' : $default;
        }

        return $paramValue;
    }

    /**
     * {@inheritdoc}
     */
    public function all($strict = null)
    {
        $configuredParams = $this->getParams();

        $params = [];
        foreach ($configuredParams as $name => $param) {
            $params[$name] = $this->get($name, $strict);
        }

        return $params;
    }

    /**
     * Initialize the parameters.
     *
     * @throws \InvalidArgumentException
     */
    private function initParams()
    {
        if (empty($this->controller)) {
            throw new \InvalidArgumentException('Controller and method needs to be set via setController');
        }

        if (!is_array($this->controller) || empty($this->controller[0]) || empty($this->controller[1])) {
            throw new \InvalidArgumentException(
                'Controller needs to be set as a class instance (closures/functions are not supported)'
            );
        }

        // the controller could be a proxy, e.g. when using the JMSSecuriyExtraBundle or JMSDiExtraBundle
        $className = ClassUtils::getClass($this->controller[0]);

        $this->params = $this->paramReader->read(
            new \ReflectionClass($className),
            $this->controller[1]
        );
    }

    /**
     * Check if current param is not in conflict with other parameters
     * according to the "incompatibles" field.
     *
     * @param ParamInterface $param the configuration for the param fetcher
     *
     * @throws InvalidArgumentException
     * @throws BadRequestHttpException
     */
    protected function checkNotIncompatibleParams(ParamInterface $param)
    {
        $params = $this->getParams();
        foreach ($param->getIncompatibilities() as $incompatibleParamName) {
            if (!array_key_exists($incompatibleParamName, $params)) {
                throw new \InvalidArgumentException(sprintf("No @ParamInterface configuration for parameter '%s'.", $incompatibleParamName));
            }
            $incompatibleParam = $params[$incompatibleParamName];

            if ($incompatibleParam->getValue($this->getRequest(), null) !== null) {
                $exceptionMessage = sprintf(
                    "'%s' param is incompatible with %s param.",
                    $param->getName(),
                    $incompatibleParam->getName()
                );

                throw new BadRequestHttpException($exceptionMessage);
            }
        }
    }

    /**
     * @param Constraint[] $constraints
     */
    private function resolveConstraints(array $constraints)
    {
        foreach ($constraints as $constraint) {
            if ($constraint instanceof ResolvableConstraintInterface) {
                $constraint->resolve($this->container);
            }
        }
    }

    /**
     * @throws \RuntimeException
     *
     * @return Request
     */
    private function getRequest()
    {
        $request = $this->requestStack->getCurrentRequest();
        if ($request === null) {
            throw new \RuntimeException('There is no current request.');
        }

        return $request;
    }
}<|MERGE_RESOLUTION|>--- conflicted
+++ resolved
@@ -51,16 +51,6 @@
     private $controller;
 
     /**
-<<<<<<< HEAD
-=======
-     * @var ContainerInterface
-     *
-     * @internal
-     */
-    protected $container;
-
-    /**
->>>>>>> 01d95a8e
      * Initializes fetcher.
      *
      * @param ParamReaderInterface        $paramReader
@@ -138,11 +128,9 @@
      * @throws BadRequestHttpException
      * @throws \RuntimeException
      *
-<<<<<<< HEAD
      * @return mixed
-=======
+     *
      * @internal
->>>>>>> 01d95a8e
      */
     protected function cleanParamWithRequirements(ParamInterface $param, $paramValue, $strict)
     {
@@ -250,6 +238,8 @@
      *
      * @throws InvalidArgumentException
      * @throws BadRequestHttpException
+     *
+     * @internal
      */
     protected function checkNotIncompatibleParams(ParamInterface $param)
     {

--- conflicted
+++ resolved
@@ -132,79 +132,6 @@
     }
 
     /**
-<<<<<<< HEAD
-=======
-     * Gets a response HTTP status code from a View instance.
-     *
-     * By default it will return 200. However if there is a FormInterface stored for
-     * the key 'form' in the View's data it will return the failed_validation
-     * configuration if the form instance has errors.
-     *
-     * @param string|false|null
-     *
-     * @return int HTTP status code
-     */
-    protected function getStatusCode(View $view, $content = null)
-    {
-        $form = $this->getFormFromView($view);
-
-        if ($form && $form->isSubmitted() && !$form->isValid()) {
-            return $this->failedValidationCode;
-        }
-
-        $statusCode = $view->getStatusCode();
-        if (null !== $statusCode) {
-            return $statusCode;
-        }
-
-        return null !== $content ? Response::HTTP_OK : $this->emptyContentCode;
-    }
-
-    /**
-     * @deprecated since 2.8
-     *
-     * @param string $format
-     *
-     * @return bool
-     */
-    public function isFormatTemplating($format)
-    {
-        if (1 === func_num_args() || func_get_arg(1)) {
-            @trigger_error(sprintf('The %s() method is deprecated since FOSRestBundle 2.8.', __METHOD__), E_USER_DEPRECATED);
-        }
-
-        return !empty($this->formats[$format]);
-    }
-
-    /**
-     * @return Context
-     */
-    protected function getSerializationContext(View $view)
-    {
-        $context = $view->getContext();
-
-        $groups = $context->getGroups();
-        if (empty($groups) && $this->exclusionStrategyGroups) {
-            $context->setGroups($this->exclusionStrategyGroups);
-        }
-
-        if (null === $context->getVersion() && $this->exclusionStrategyVersion) {
-            $context->setVersion($this->exclusionStrategyVersion);
-        }
-
-        if (null === $context->getSerializeNull() && null !== $this->serializeNullStrategy) {
-            $context->setSerializeNull($this->serializeNullStrategy);
-        }
-
-        if (null !== $view->getStatusCode() && !$context->hasAttribute('status_code')) {
-            $context->setAttribute('status_code', $view->getStatusCode());
-        }
-
-        return $context;
-    }
-
-    /**
->>>>>>> 88470cca
      * Handles a request with the proper handler.
      *
      * Decides on which handler to use based on the request format.
@@ -317,7 +244,7 @@
             $context->setSerializeNull($this->serializeNullStrategy);
         }
 
-        if (null !== $view->getStatusCode()) {
+        if (null !== $view->getStatusCode() && !$context->hasAttribute('status_code')) {
             $context->setAttribute('status_code', $view->getStatusCode());
         }
 

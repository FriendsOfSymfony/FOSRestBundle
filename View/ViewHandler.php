--- conflicted
+++ resolved
@@ -249,22 +249,7 @@
      */
     protected function getSerializationContext(View $view)
     {
-<<<<<<< HEAD
         $context = $view->getContext();
-=======
-        // BC < 1.8
-        $viewClass = 'FOS\RestBundle\View\View';
-        if (get_class($view) === $viewClass) {
-            $context = $view->getContext();
-        } else {
-            $method = new \ReflectionMethod($view, 'getSerializationContext');
-            if ($method->getDeclaringClass()->getName() != $viewClass) {
-                $context = $view->getSerializationContext();
-            } else {
-                $context = $view->getContext();
-            }
-        }
->>>>>>> 23594b25
 
         $groups = $context->getGroups();
         if (empty($groups) && $this->exclusionStrategyGroups) {
@@ -326,11 +311,7 @@
     public function createRedirectResponse(View $view, $location, $format)
     {
         $content = null;
-<<<<<<< HEAD
-        if (($view->getStatusCode() == Response::HTTP_CREATED || $view->getStatusCode() == Response::HTTP_ACCEPTED) && $view->getData() != null) {
-=======
-        if (($view->getStatusCode() === Codes::HTTP_CREATED || $view->getStatusCode() === Codes::HTTP_ACCEPTED) && $view->getData() !== null) {
->>>>>>> 23594b25
+        if (($view->getStatusCode() === Response::HTTP_CREATED || $view->getStatusCode() === Response::HTTP_ACCEPTED) && $view->getData() !== null) {
             $response = $this->initResponse($view, $format);
         } else {
             $response = $view->getResponse();

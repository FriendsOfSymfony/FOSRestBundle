<?php

/*
 * This file is part of the FOSRestBundle package.
 *
 * (c) FriendsOfSymfony <http://friendsofsymfony.github.com/>
 *
 * For the full copyright and license information, please view the LICENSE
 * file that was distributed with this source code.
 */

namespace FOS\RestBundle\View;

use Symfony\Component\HttpFoundation\RedirectResponse,
    Symfony\Component\HttpFoundation\Response,
    Symfony\Component\HttpFoundation\Request,
    Symfony\Component\HttpKernel\Exception\HttpException,
    Symfony\Component\DependencyInjection\ContainerAware,
    Symfony\Component\Form\FormInterface,
    Symfony\Bundle\FrameworkBundle\Templating\TemplateReference;

use FOS\RestBundle\Response\Codes;

/**
 * View may be used in controllers to build up a response in a format agnostic way
 * The View class takes care of encoding your data in json, xml, or renders a
 * template for html via the Serializer component.
 *
 * @author Jordi Boggiano <j.boggiano@seld.be>
 * @author Lukas K. Smith <smith@pooteeweet.org>
 */
class ViewHandler extends ContainerAware implements ViewHandlerInterface
{
    /**
     * @var array key format, value a callable that returns a Response instance
     */
    protected $customHandlers = array();

    /**
     * @var array the supported formats as keys and if the given formats uses templating is denoted by a true value
     */
    protected $formats;

    /**
     * @param int HTTP response status code for a failed validation
     */
    protected $failedValidationCode;

    /**
     * @var array if to force a redirect for the given key format, with value being the status code to use
     */
    protected $forceRedirects;

    /**
     * @var string default engine (twig, php ..)
     */
    protected $defaultEngine;

    /**
     * Constructor
     *
     * @param array $formats the supported formats as keys and if the given formats uses templating is denoted by a true value
     * @param int $failedValidationCode The HTTP response status code for a failed validation
     * @param string $defaultFormKey    The default parameter form key
     * @param array $forceRedirects     If to force a redirect for the given key format, with value being the status code to use
     * @param string $defaultEngine default engine (twig, php ..)
     */
    public function __construct(array $formats = null, $failedValidationCode = Codes::HTTP_BAD_REQUEST, array $forceRedirects = null, $defaultEngine = 'twig')
    {
        $this->formats = (array)$formats;
        $this->failedValidationCode = $failedValidationCode;
        $this->forceRedirects = (array)$forceRedirects;
        $this->defaultEngine = $defaultEngine;
    }

    /**
     * Verifies whether the given format is supported by this view
     *
     * @param string $format format name
     *
     * @return Boolean
     */
    public function supports($format)
    {
        return isset($this->customHandlers[$format]) || isset($this->formats[$format]);
    }

    /**
     * Registers a custom handler
     *
     * The handler must have the following signature: handler($viewObject, $request, $response)
     * It can use the public methods of this class to retrieve the needed data and return a
     * Response object ready to be sent.
     *
     * @param string $format the format that is handled
     * @param callable $callable callable that can handle the given format
     */
    public function registerHandler($format, $callable)
    {
        if (!is_callable($callable)) {
            throw new \InvalidArgumentException('Registered view callback must be callable.');
        }

        $this->customHandlers[$format] = $callable;
    }

    /**
     * Gets a response HTTP status code from a View instance
     *
     * By default it will return 200. However if there is a FormInterface stored for
     * the key 'form' in the View's data it will return the failed_validation
     * configuration if the form instance has errors.
     *
     * @param View $view view instance
     * @return int HTTP status code
     */
    private function getStatusCode(View $view)
    {
        if (null !== $code = $view->getStatusCode()) {
            return $code;
        }

        $data = $view->getData();
        if (!is_array($data) || empty($data['form']) || !($data['form'] instanceof FormInterface)) {
            return Codes::HTTP_OK;
        }

        return $data['form']->isBound() && !$data['form']->isValid()
            ? $this->failedValidationCode : Codes::HTTP_OK;
    }

    /**
     * If the given format uses the templating system for rendering
     *
     * @param string $format
     * 
     * @return Boolean
     */
    public function isFormatTemplating($format)
    {
        return !empty($this->formats[$format]);
    }

    /**
     * Get the router service
     *
     * @return Symfony\Component\Routing\RouterInterface
     */
    protected function getRouter()
    {
        return $this->container->get('fos_rest.router');
    }

    /**
     * Get the serializer service
     *
     * @return Symfony\Component\Serializer\SerializerInterface
     */
    protected function getSerializer()
    {
        return $this->container->get('fos_rest.serializer');
    }

    /**
     * Get the templating service
     *
     * @return Symfony\Bundle\FrameworkBundle\Templating\EngineInterface
     */
    protected function getTemplating()
    {
        return $this->container->get('fos_rest.templating');
    }

    /**
     * Handles a request with the proper handler
     *
     * Decides on which handler to use based on the request format
     *
     * @param View $view
     * @param Request $request Request object
     *
     * @return Response
     */
    public function handle(View $view, Request $request = null)
    {
        if (null === $request) {
            $request = $this->container->get('request');
        }

        $format = $view->getFormat() ?: $request->getRequestFormat();

        if (!$this->supports($format)) {
            $msg = "Format '$format' not supported, handler must be implemented";
            throw new HttpException(Codes::HTTP_UNSUPPORTED_MEDIA_TYPE, $msg);
        }

        if (isset($this->customHandlers[$format])) {
            return call_user_func($this->customHandlers[$format], $this, $view, $request, $format);
        }

        return $this->createResponse($view, $request, $format);
    }

    /**
     * Create the Response from the view
     *
     * @param View $view
     * @param string $location
     * @param string $format
     *
     * @return Response
     */
    public function createRedirectResponse(View $view, $location, $format)
    {
        $view->setHeader('Location', $location);

        $code = isset($this->forceRedirects[$format])
            ? $this->forceRedirects[$format] : $this->getStatusCode($view);

        if ('html' === $format && isset($this->forceRedirects[$format])) {
            $response = new RedirectResponse($location, $code);
            $response->headers->replace($view->getHeaders());
        } else {
            $response = new Response('', $code, $view->getHeaders());
        }

        return $response;
    }

    /**
     * Render the view data with the given template
     *
     * @param View $view
     * @param string $format
     *
     * @return string
     */
    public function renderTemplate(View $view, $format)
    {
        $data = $this->prepareTemplateParameters($view);

        $template = $view->getTemplate();
        if ($template instanceOf TemplateReference) {
            if (null === $template->get('format')) {
                $template->set('format', $format);
            }

            if (null === $template->get('engine')) {
                $engine = $view->getEngine() ?: $this->defaultEngine;
                $template->set('engine', $engine);
            }
        }

        return $this->getTemplating()->render($template, $data);
    }

    /**
     * Prepare view data for use by templating engine.
     *
     * @param View $view
     *
     * @return array
     */
    public function prepareTemplateParameters(View $view)
    {
        $data = $view->getData();
        if (empty($data)) {
            return array($view->getTemplateVar() => $data);
        }

<<<<<<< HEAD
        if (!is_array($data) || array_key_exists(0, $data)) {
            if (is_array($data) && array_key_exists(0, $data)) {
                $data = reset($data);
            }
=======
        if (!is_array($data)) {
            $data = array($view->getTemplateVar() => $data);
        }
>>>>>>> 0cf04892

        foreach (array_keys($data) as $key) {
            if ($data[$key] instanceof FormInterface) {
                $data[$key] = $data[$key]->createView();
            }
        }

        if (is_numeric($key)) {
            $data = array($view->getTemplateVar() => $data);
        }

        return $data;
    }

    /**
     * Handles creation of a Response using either redirection or the templating/serializer service
     *
     * @param View $view
     * @param Request $request
     * @param string $format
     *
     * @return Response
     */
    public function createResponse(View $view, Request $request, $format)
    {
        $view->setHeader('Content-Type', $request->getMimeType($format));

        $route = $view->getRoute();
        $location = $route
            ? $this->getRouter()->generate($route, (array)$view->getData(), true)
            : $view->getLocation();

        if ($location) {
            return $this->createRedirectResponse($view, $location, $format);
        }

        $content = $this->isFormatTemplating($format)
            ? $this->renderTemplate($view, $format)
            : $this->getSerializer()->serialize($view->getData(), $format);

        return new Response($content, $this->getStatusCode($view), $view->getHeaders());
    }
}<|MERGE_RESOLUTION|>--- conflicted
+++ resolved
@@ -268,16 +268,9 @@
             return array($view->getTemplateVar() => $data);
         }
 
-<<<<<<< HEAD
-        if (!is_array($data) || array_key_exists(0, $data)) {
-            if (is_array($data) && array_key_exists(0, $data)) {
-                $data = reset($data);
-            }
-=======
         if (!is_array($data)) {
             $data = array($view->getTemplateVar() => $data);
         }
->>>>>>> 0cf04892
 
         foreach (array_keys($data) as $key) {
             if ($data[$key] instanceof FormInterface) {

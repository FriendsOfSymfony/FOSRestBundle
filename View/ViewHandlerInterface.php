<?php

/*
 * This file is part of the FOSRestBundle package.
 *
 * (c) FriendsOfSymfony <http://friendsofsymfony.github.com/>
 *
 * For the full copyright and license information, please view the LICENSE
 * file that was distributed with this source code.
 */

namespace FOS\RestBundle\View;

use Symfony\Component\HttpFoundation\Request;
use Symfony\Component\HttpFoundation\Response;

/**
 * ViewHandlerInterface.
 *
 * @author Jordi Boggiano <j.boggiano@seld.be>
 * @author Lukas K. Smith <smith@pooteeweet.org>
 */
interface ViewHandlerInterface
{
    /**
     * Verifies whether the given format is supported by this view.
     *
     * @param string $format
     *
     * @return bool
     */
    public function supports($format);

    /**
     * Registers a custom handler.
     *
     * The handler must have the following signature: handler($viewObject, $request, $response)
     * It can use the methods of this class to retrieve the needed data and return a
     * Response object ready to be sent.
     *
     * @param string   $format
     * @param callable $callable
     */
    public function registerHandler($format, $callable);

    /**
     * Handles a request with the proper handler.
     *
     * Decides on which handler to use based on the request format
     *
     * @return Response
     */
    public function handle(View $view, Request $request = null);

    /**
     * Create the Response from the view.
     *
     * @param string $location
     * @param string $format
     *
     * @return Response
     */
    public function createRedirectResponse(View $view, $location, $format);

    /**
<<<<<<< HEAD
     * Handles creation of a Response using either redirection or the serializer service.
=======
     * Render the view data with the given template.
     *
     * @deprecated since 2.8
     *
     * @param string $format
     *
     * @return string
     */
    public function renderTemplate(View $view, $format);

    /**
     * Prepare view data for use by templating engine.
     *
     * @deprecated since 2.8
     *
     * @return array
     */
    public function prepareTemplateParameters(View $view);

    /**
     * Handles creation of a Response using either redirection or the templating/serializer service.
>>>>>>> 77cf8b3f
     *
     * @param string $format
     *
     * @return Response
     */
    public function createResponse(View $view, Request $request, $format);
}<|MERGE_RESOLUTION|>--- conflicted
+++ resolved
@@ -63,31 +63,7 @@
     public function createRedirectResponse(View $view, $location, $format);
 
     /**
-<<<<<<< HEAD
      * Handles creation of a Response using either redirection or the serializer service.
-=======
-     * Render the view data with the given template.
-     *
-     * @deprecated since 2.8
-     *
-     * @param string $format
-     *
-     * @return string
-     */
-    public function renderTemplate(View $view, $format);
-
-    /**
-     * Prepare view data for use by templating engine.
-     *
-     * @deprecated since 2.8
-     *
-     * @return array
-     */
-    public function prepareTemplateParameters(View $view);
-
-    /**
-     * Handles creation of a Response using either redirection or the templating/serializer service.
->>>>>>> 77cf8b3f
      *
      * @param string $format
      *

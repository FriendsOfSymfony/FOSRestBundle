--- conflicted
+++ resolved
@@ -57,27 +57,6 @@
     public function createRedirectResponse(View $view, $location, $format);
 
     /**
-<<<<<<< HEAD
-     * Handles creation of a Response using either redirection or the serializer service.
-     *
-=======
-     * @deprecated since 2.8
-     *
-     * @param string $format
-     *
-     * @return string
-     */
-    public function renderTemplate(View $view, $format);
-
-    /**
-     * @deprecated since 2.8
-     *
-     * @return array
-     */
-    public function prepareTemplateParameters(View $view);
-
-    /**
->>>>>>> 2643744d
      * @param string $format
      *
      * @return Response

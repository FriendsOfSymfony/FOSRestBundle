--- conflicted
+++ resolved
@@ -29,13 +29,6 @@
     protected $defaultFormat;
     protected $locator;
 
-<<<<<<< HEAD
-=======
-    /**
-     * @param RestControllerReader $controllerReader
-     * @param string               $defaultFormat
-     */
->>>>>>> 2643744d
     public function __construct(
         ContainerInterface $container,
         FileLocatorInterface $locator,

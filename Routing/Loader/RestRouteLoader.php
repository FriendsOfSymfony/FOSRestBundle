<?php

/*
 * This file is part of the FOSRestBundle package.
 *
 * (c) FriendsOfSymfony <http://friendsofsymfony.github.com/>
 *
 * For the full copyright and license information, please view the LICENSE
 * file that was distributed with this source code.
 */

namespace FOS\RestBundle\Routing\Loader;

@trigger_error(sprintf('The %s\RestRouteLoader class is deprecated since FOSRestBundle 2.8.', __NAMESPACE__), E_USER_DEPRECATED);

use FOS\RestBundle\Routing\Loader\Reader\RestControllerReader;
use Symfony\Component\Config\FileLocatorInterface;
use Symfony\Component\Config\Loader\Loader;
use Symfony\Component\DependencyInjection\ContainerInterface;
use Symfony\Component\Routing\RouteCollection;

/**
 * RestRouteLoader REST-enabled controller router loader.
 *
 * @author Konstantin Kudryashov <ever.zet@gmail.com>
 * @author Bulat Shakirzyanov <mallluhuct@gmail.com>
 *
<<<<<<< HEAD
 * @internal
=======
 * @deprecated since 2.8
>>>>>>> e83ec293
 */
class RestRouteLoader extends Loader
{
    protected $container;
    protected $controllerReader;
    protected $defaultFormat;
    protected $locator;

    public function __construct(
        ContainerInterface $container,
        FileLocatorInterface $locator,
        RestControllerReader $controllerReader,
        ?string $defaultFormat = 'html'
    ) {
        $this->container = $container;
        $this->locator = $locator;
        $this->controllerReader = $controllerReader;
        $this->defaultFormat = $defaultFormat;
    }

    public function getControllerReader(): RestControllerReader
    {
        return $this->controllerReader;
    }

    /**
     * {@inheritdoc}
     */
    public function load($controller, $type = null): RouteCollection
    {
        list($prefix, $class) = $this->getControllerLocator($controller);

        $collection = $this->controllerReader->read(new \ReflectionClass($class));
        $collection->prependRouteControllersWithPrefix($prefix);
        $collection->setDefaultFormat($this->defaultFormat);

        return $collection;
    }

    /**
     * {@inheritdoc}
     */
    public function supports($resource, $type = null): bool
    {
        return is_string($resource)
            && 'rest' === $type
            && !in_array(
                pathinfo($resource, PATHINFO_EXTENSION),
                ['xml', 'yml', 'yaml']
            );
    }

    private function getControllerLocator(string $controller): array
    {
        $class = null;
        $prefix = null;

        if (0 === strpos($controller, '@')) {
            $file = $this->locator->locate($controller);
            $controllerClass = ClassUtils::findClassInFile($file);

            if (null === $controllerClass) {
                throw new \InvalidArgumentException(sprintf('Can\'t find class for controller "%s"', $controller));
            }

            $controller = $controllerClass;
        }

        if ($this->container->has($controller)) {
            // service_id
            $prefix = $controller.'::';

            $class = get_class($this->container->get($controller));
        } elseif (class_exists($controller)) {
            // full class name
            $class = $controller;
            $prefix = $class.'::';
        }

        if (empty($class)) {
            throw new \InvalidArgumentException(sprintf('Class could not be determined for Controller identified by "%s".', $controller));
        }

        return [$prefix, $class];
    }
}<|MERGE_RESOLUTION|>--- conflicted
+++ resolved
@@ -25,11 +25,7 @@
  * @author Konstantin Kudryashov <ever.zet@gmail.com>
  * @author Bulat Shakirzyanov <mallluhuct@gmail.com>
  *
-<<<<<<< HEAD
- * @internal
-=======
  * @deprecated since 2.8
->>>>>>> e83ec293
  */
 class RestRouteLoader extends Loader
 {

<?php

/*
 * This file is part of the FOSRestBundle package.
 *
 * (c) FriendsOfSymfony <http://friendsofsymfony.github.com/>
 *
 * For the full copyright and license information, please view the LICENSE
 * file that was distributed with this source code.
 */

namespace FOS\RestBundle\Routing\Loader;

@trigger_error(sprintf('The %s\RestRouteProcessor class is deprecated since FOSRestBundle 2.8.', __NAMESPACE__), E_USER_DEPRECATED);

use Symfony\Component\Config\Loader\FileLoader;
use Symfony\Component\Config\Loader\LoaderInterface;
use Symfony\Component\Routing\RouteCollection;

/**
 * Processes resource in provided loader.
 *
 * @author Donald Tyler <chekote69@gmail.com>
 * @author Konstantin Kudryashov <ever.zet@gmail.com>
 *
<<<<<<< HEAD
 * @internal
=======
 * @deprecated since 2.8
>>>>>>> e83ec293
 */
class RestRouteProcessor
{
    public function importResource(
        LoaderInterface $loader,
        $resource,
        array $parents = [],
        string $routePrefix = null,
        string $namePrefix = null,
        string $type = null,
        string $currentDir = null
    ): RouteCollection {
        $loader = $loader->resolve($resource, $type);

        if ($loader instanceof FileLoader && null !== $currentDir) {
            $resource = $loader->getLocator()->locate($resource, $currentDir);
        } elseif ($loader instanceof RestRouteLoader) {
            $loader->getControllerReader()->getActionReader()->setParents($parents);
            $loader->getControllerReader()->getActionReader()->setRoutePrefix($routePrefix);
            $loader->getControllerReader()->getActionReader()->setNamePrefix($namePrefix);
        }

        return $loader->load($resource, $type);
    }
}<|MERGE_RESOLUTION|>--- conflicted
+++ resolved
@@ -23,11 +23,7 @@
  * @author Donald Tyler <chekote69@gmail.com>
  * @author Konstantin Kudryashov <ever.zet@gmail.com>
  *
-<<<<<<< HEAD
- * @internal
-=======
  * @deprecated since 2.8
->>>>>>> e83ec293
  */
 class RestRouteProcessor
 {

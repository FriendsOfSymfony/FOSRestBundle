--- conflicted
+++ resolved
@@ -32,11 +32,7 @@
  *
  * @author Konstantin Kudryashov <ever.zet@gmail.com>
  *
-<<<<<<< HEAD
- * @internal
-=======
  * @deprecated since 2.8
->>>>>>> e83ec293
  */
 class RestActionReader
 {

<?php

/*
 * This file is part of the FOSRestBundle package.
 *
 * (c) FriendsOfSymfony <http://friendsofsymfony.github.com/>
 *
 * For the full copyright and license information, please view the LICENSE
 * file that was distributed with this source code.
 */

namespace FOS\RestBundle\Routing\Loader\Reader;

use Doctrine\Common\Annotations\Reader;

use Symfony\Component\Routing\Route;

use FOS\RestBundle\Util\Inflector\InflectorInterface;
use FOS\RestBundle\Routing\RestRouteCollection;
use FOS\RestBundle\Request\ParamReader;

/**
 * REST controller actions reader.
 *
 * @author Konstantin Kudryashov <ever.zet@gmail.com>
 */
class RestActionReader
{
    private $annotationReader;
    private $paramReader;
    private $inflector;
    private $formats;

    private $includeFormat;

    private $routePrefix;
    private $namePrefix;
    private $parents = array();

    private $availableHTTPMethods = array('get', 'post', 'put', 'patch', 'delete', 'link', 'unlink', 'head', 'options');
    private $availableConventionalActions = array('new', 'edit', 'remove');

    /**
     * Initializes controller reader.
     *
     * @param Reader $annotationReader annotation reader
     * @param ParamReader $paramReader query param reader
     * @param InflectorInterface $inflector
     * @param boolean $includeFormat
     * @param array $formats
     */
    public function __construct(Reader $annotationReader, ParamReader $paramReader, InflectorInterface $inflector, $includeFormat, array $formats = array())
    {
        $this->annotationReader = $annotationReader;
        $this->paramReader = $paramReader;
        $this->inflector = $inflector;
        $this->includeFormat = $includeFormat;
        $this->formats = $formats;
    }

    /**
     * Set routes prefix.
     *
     * @param string $prefix Routes prefix
     */
    public function setRoutePrefix($prefix = null)
    {
        $this->routePrefix = $prefix;
    }

    /**
     * Returns route prefix.
     *
     * @return string
     */
    public function getRoutePrefix()
    {
        return $this->routePrefix;
    }

    /**
     * Set route names prefix.
     *
     * @param string $prefix Route names prefix
     */
    public function setNamePrefix($prefix = null)
    {
        $this->namePrefix = $prefix;
    }

    /**
     * Returns name prefix.
     *
     * @return string
     */
    public function getNamePrefix()
    {
        return $this->namePrefix;
    }

    /**
     * Set parent routes.
     *
     * @param array $parents Array of parent resources names
     */
    public function setParents(array $parents)
    {
        $this->parents = $parents;
    }

    /**
     * Returns parents.
     *
     * @return array
     */
    public function getParents()
    {
        return $this->parents;
    }

    /**
     * Reads action route.
     *
     * @param RestRouteCollection $collection route collection to read into
     * @param \ReflectionMethod   $method     method reflection
     * @param array $resource
     *
     * @return Route
     */
    public function read(RestRouteCollection $collection, \ReflectionMethod $method, $resource)
    {
        // check that every route parent has non-empty singular name
        foreach ($this->parents as $parent) {
            if (empty($parent) || '/' === substr($parent, -1)) {
                throw new \InvalidArgumentException(
                    "Every parent controller must have `get{SINGULAR}Action(\$id)` method\n".
                    "where {SINGULAR} is a singular form of associated object"
                );
            }
        }

        // if method is not readable - skip
        if (!$this->isMethodReadable($method)) {
            return;
        }

        // if we can't get http-method and resources from method name - skip
        $httpMethodAndResources = $this->getHttpMethodAndResourcesFromMethod($method, $resource);
        if (!$httpMethodAndResources) {
            return;
        }

        list($httpMethod, $resources) = $httpMethodAndResources;
        $arguments                    = $this->getMethodArguments($method);

        // if we have only 1 resource & 1 argument passed, then it's object call, so
        // we can set collection singular name
        if (1 === count($resources) && 1 === count($arguments) - count($this->parents)) {
            $collection->setSingularName($resources[0]);
        }

        // if we have parents passed - merge them with own resource names
        if (count($this->parents)) {
            $resources = array_merge($this->parents, $resources);
        }

        if (empty($resources)) {
            $resources[] = null;
        }

        $routeName = $httpMethod.$this->generateRouteName($resources);
        $urlParts  = $this->generateUrlParts($resources, $arguments, $httpMethod);

        // if passed method is not valid HTTP method then it's either
        // a hypertext driver, a custom object (PUT) or collection (GET)
        // method
        if (!in_array($httpMethod, $this->availableHTTPMethods)) {
            $urlParts[] = $httpMethod;
            $httpMethod = $this->getCustomHttpMethod($httpMethod, $resources, $arguments);
        }

        // generated parameters
        $routeName    = $this->namePrefix.strtolower($routeName);
        $pattern      = implode('/', $urlParts);
        $defaults     = array('_controller' => $method->getName());
        $requirements = array('_method' => strtoupper($httpMethod));
        $options      = array();
        $host         = '';
        $schemes      = array();
        $condition    = null;



<<<<<<< HEAD
        $annotations = $this->readRouteAnnotation($method);
        if ($annotations) {
            foreach ($annotations as $annotation) {

                $routeName    = $this->namePrefix.strtolower($routeName);
                $pattern      = implode('/', $urlParts);
                $defaults     = array('_controller' => $method->getName());
                $requirements = array('_method' => strtoupper($httpMethod));
                $options      = array();
                $host         = '';
                $schemes      = array();


                $annoRequirements = $annotation->getRequirements();

                if (!isset($annoRequirements['_method'])) {
                    $annoRequirements['_method'] = $requirements['_method'];
                }

                $pattern      = $annotation->getPattern() !== null ? $this->routePrefix . $annotation->getPattern() : $pattern;
                $requirements = array_merge($requirements, $annoRequirements);
                $options      = array_merge($options, $annotation->getOptions());
                $defaults     = array_merge($defaults, $annotation->getDefaults());
                //TODO remove checks after Symfony requirement is bumped to 2.2
                if (method_exists($annotation, 'getHost')) {
                    $host = $annotation->getHost();
                }
                if (method_exists($annotation, 'getSchemes')) {
                    $schemes = $annotation->getSchemes();
                }
=======
            $pattern      = $annotation->getPattern() !== null ? $this->routePrefix . $annotation->getPattern() : $pattern;
            $requirements = array_merge($requirements, $annoRequirements);
            $options      = array_merge($options, $annotation->getOptions());
            $defaults     = array_merge($defaults, $annotation->getDefaults());
            //TODO remove checks after Symfony requirement is bumped to 2.2
            if (method_exists($annotation, 'getHost')) {
                $host = $annotation->getHost(); 
            }
            if (method_exists($annotation, 'getSchemes')) {
                $schemes = $annotation->getSchemes();
            }
            //TODO remove checks after Symfony requirement is bumped to 2.4
            if (method_exists($annotation, 'getCondition')) {
                $condition = $annotation->getCondition(); 
            }
        }
>>>>>>> 0f9f719b

                if ($this->includeFormat === true) {
                    $pattern .= '.{_format}';

                    if (!isset($requirements['_format']) && !empty($this->formats)) {
                        $requirements['_format'] = implode('|', array_keys($this->formats));
                    }
                }
                // add route to collection
                $collection->add($routeName.$annotation->getName(), new Route(
                    $pattern, $defaults, $requirements, $options, $host, $schemes));
            }

        }
        else {
            if ($this->includeFormat === true) {
                $pattern .= '.{_format}';

<<<<<<< HEAD
                if (!isset($requirements['_format']) && !empty($this->formats)) {
                    $requirements['_format'] = implode('|', array_keys($this->formats));
                }
            }
            // add route to collection
            $collection->add($routeName, new Route(
                $pattern, $defaults, $requirements, $options, $host, $schemes));
        }
=======
        // add route to collection
        $collection->add($routeName, new Route(
            $pattern, $defaults, $requirements, $options, $host, $schemes, null, $condition
        ));
>>>>>>> 0f9f719b
    }

    /**
     * Checks whether provided method is readable.
     *
     * @param \ReflectionMethod $method
     *
     * @return Boolean
     */
    private function isMethodReadable(\ReflectionMethod $method)
    {
        // if method starts with _ - skip
        if ('_' === substr($method->getName(), 0, 1)) {
            return false;
        }
        
        $hasNoRouteMethod = (bool) $this->readMethodAnnotation($method, 'NoRoute');
        $hasNoRouteClass = (bool) $this->readClassAnnotation($method->getDeclaringClass(), 'NoRoute');
        
        $hasNoRoute = $hasNoRoute = $hasNoRouteMethod || $hasNoRouteClass;
        // since NoRoute extends Route we need to exclude all the method NoRoute annotations
        $hasRoute = (bool) $this->readMethodAnnotation($method, 'Route') && !$hasNoRouteMethod;
        
        // if method has NoRoute annotation and does not have Route annotation - skip
        if ($hasNoRoute && !$hasRoute) {
            return false;
        }

        return true;
    }

    /**
     * Returns HTTP method and resources list from method signature.
     *
     * @param \ReflectionMethod $method
     * @param array $resource
     *
     * @return Boolean|array
     */
    private function getHttpMethodAndResourcesFromMethod(\ReflectionMethod $method, $resource)
    {
        // if method doesn't match regex - skip
        if (!preg_match('/([a-z][_a-z0-9]+)(.*)Action/', $method->getName(), $matches)) {
            return false;
        }

        $httpMethod = strtolower($matches[1]);
        $resources  = preg_split(
            '/([A-Z][^A-Z]*)/', $matches[2], -1, PREG_SPLIT_NO_EMPTY | PREG_SPLIT_DELIM_CAPTURE
        );

        if (0 === strpos($httpMethod, 'c')
            && in_array(substr($httpMethod, 1), $this->availableHTTPMethods)
        ) {
            $httpMethod = substr($httpMethod, 1);
            if (!empty($resource)) {
                $resource[count($resource)-1] = $this->inflector->pluralize(end($resource));
            }
        }

        $resources = array_merge($resource, $resources);

        return array($httpMethod, $resources);
    }

    /**
     * Returns readable arguments from method.
     *
     * @param \ReflectionMethod $method
     *
     * @return array
     */
    private function getMethodArguments(\ReflectionMethod $method)
    {
        // ignore all query params
        $params = $this->paramReader->getParamsFromMethod($method);

        // ignore type hinted arguments that are or extend from:
        // * Symfony\Component\HttpFoundation\Request
        // * FOS\RestBundle\Request\QueryFetcher
        // * Symfony\Component\Validator\ConstraintViolationList
        $ignoreClasses = array(
            'Symfony\Component\HttpFoundation\Request',
            'FOS\RestBundle\Request\ParamFetcherInterface',
            'Symfony\Component\Validator\ConstraintViolationListInterface',
        );

        $arguments = array();
        foreach ($method->getParameters() as $argument) {
            if (isset($params[$argument->getName()])) {
                continue;
            }

            $argumentClass = $argument->getClass();
            if ($argumentClass) {
                foreach ($ignoreClasses as $class) {
                    if ($argumentClass->getName() === $class || $argumentClass->isSubclassOf($class)) {
                        continue 2;
                    }
                }
            }

            $arguments[] = $argument;
        }

        return $arguments;
    }

    /**
     * Generates route name from resources list.
     *
     * @param array $resources
     *
     * @return string
     */
    private function generateRouteName(array $resources)
    {
        $routeName = '';
        foreach ($resources as $resource) {
            if (null !== $resource) {
                $routeName .= '_' . basename($resource);
            }
        }

        return $routeName;
    }

    /**
     * Generates URL parts for route from resources list.
     *
     * @param array $resources
     * @param array $arguments
     * @param string $httpMethod
     *
     * @return array
     */
    private function generateUrlParts(array $resources, array $arguments, $httpMethod)
    {
        $urlParts = array();
        foreach ($resources as $i => $resource) {
            // if we already added all parent routes paths to URL & we have
            // prefix - add it
            if (!empty($this->routePrefix) && $i === count($this->parents)) {
                $urlParts[] = $this->routePrefix;
            }

            // if we have argument for current resource, then it's object.
            // otherwise - it's collection
            if (isset($arguments[$i])) {
                if (null !== $resource) {
                    $urlParts[] =
                        strtolower($this->inflector->pluralize($resource))
                        .'/{'.$arguments[$i]->getName().'}';
                } else {
                    $urlParts[] = '{'.$arguments[$i]->getName().'}';
                }
            } elseif (null !== $resource) {
                if ((0 === count($arguments) && !in_array($httpMethod, $this->availableHTTPMethods))
                    || 'new' === $httpMethod
                    || 'post' === $httpMethod
                ) {
                    $urlParts[] = $this->inflector->pluralize(strtolower($resource));
                } else {
                    $urlParts[] = strtolower($resource);
                }
            }
        }

        return $urlParts;
    }

    /**
     * Returns custom HTTP method for provided list of resources, arguments, method.
     *
     * @param string $httpMethod current HTTP method
     * @param array  $resources  resources list
     * @param array  $arguments  list of method arguments
     *
     * @return string
     */
    private function getCustomHttpMethod($httpMethod, array $resources, array $arguments)
    {
        if (in_array($httpMethod, $this->availableConventionalActions)) {
            // allow hypertext as the engine of application state
            // through conventional GET actions
            return 'get';
        }

        if (count($arguments) < count($resources)) {
            // resource collection
            return 'get';
        }

        //custom object
        return 'patch';
    }

    /**
     * Returns first route annotation for method.
     *
     * @param \ReflectionMethod $reflection
     *
     * @return array|null
     */
    private function readRouteAnnotation(\ReflectionMethod $reflection)
    {
        $annotations = array();

        foreach ( array('route', 'get', 'post', 'put', 'patch', 'delete', 'link', 'unlink', 'head', 'options') as $annotationName) {
            if ($annotations_new = $this->readMethodAnnotations($reflection, $annotationName)) {
                $annotations = array_merge($annotations, $annotations_new);
            }
        }
        return $annotations;
    }


    /**
     * Reads class annotations.
     *
     * @param ReflectionClass $reflection     controller class
     * @param string          $annotationName annotation name
     *
     * @return Annotation|null
     */
    private function readClassAnnotation(\ReflectionClass $reflection, $annotationName)
    {
        $annotationClass = "FOS\\RestBundle\\Controller\\Annotations\\$annotationName";

        if ($annotation = $this->annotationReader->getClassAnnotation($reflection, $annotationClass)) {
            return $annotation;
        }
    }

    /**
     * Reads method annotations.
     *
     * @param ReflectionMethod $reflection     controller action
     * @param string           $annotationName annotation name
     *
     * @return Annotation|null
     */
    private function readMethodAnnotation(\ReflectionMethod $reflection, $annotationName)
    {
        $annotationClass = "FOS\\RestBundle\\Controller\\Annotations\\$annotationName";

        if ($annotation = $this->annotationReader->getMethodAnnotation($reflection, $annotationClass)) {
            return $annotation;
        }
    }
    /**
     * Reads method annotations.
     *
     * @param ReflectionMethod $reflection     controller action
     * @param string           $annotationName annotation name
     *
     * @return array|null
     */
    private function readMethodAnnotations(\ReflectionMethod $reflection, $annotationName)
    {

        $annotations = array();
        $annotationClass = "FOS\\RestBundle\\Controller\\Annotations\\$annotationName";

        if ($annotations_new = $this->annotationReader->getMethodAnnotations($reflection)) {

            foreach($annotations_new as $annotation) {
                if ($annotation instanceof $annotationClass) {
                    echo $annotationName.PHP_EOL;
                    $annotations[]= $annotation;

                }
            }


        }
        return $annotations;
    }
}<|MERGE_RESOLUTION|>--- conflicted
+++ resolved
@@ -191,7 +191,6 @@
 
 
 
-<<<<<<< HEAD
         $annotations = $this->readRouteAnnotation($method);
         if ($annotations) {
             foreach ($annotations as $annotation) {
@@ -222,24 +221,10 @@
                 if (method_exists($annotation, 'getSchemes')) {
                     $schemes = $annotation->getSchemes();
                 }
-=======
-            $pattern      = $annotation->getPattern() !== null ? $this->routePrefix . $annotation->getPattern() : $pattern;
-            $requirements = array_merge($requirements, $annoRequirements);
-            $options      = array_merge($options, $annotation->getOptions());
-            $defaults     = array_merge($defaults, $annotation->getDefaults());
-            //TODO remove checks after Symfony requirement is bumped to 2.2
-            if (method_exists($annotation, 'getHost')) {
-                $host = $annotation->getHost(); 
-            }
-            if (method_exists($annotation, 'getSchemes')) {
-                $schemes = $annotation->getSchemes();
-            }
             //TODO remove checks after Symfony requirement is bumped to 2.4
             if (method_exists($annotation, 'getCondition')) {
                 $condition = $annotation->getCondition(); 
             }
-        }
->>>>>>> 0f9f719b
 
                 if ($this->includeFormat === true) {
                     $pattern .= '.{_format}';
@@ -258,21 +243,14 @@
             if ($this->includeFormat === true) {
                 $pattern .= '.{_format}';
 
-<<<<<<< HEAD
                 if (!isset($requirements['_format']) && !empty($this->formats)) {
                     $requirements['_format'] = implode('|', array_keys($this->formats));
                 }
             }
             // add route to collection
             $collection->add($routeName, new Route(
-                $pattern, $defaults, $requirements, $options, $host, $schemes));
-        }
-=======
-        // add route to collection
-        $collection->add($routeName, new Route(
-            $pattern, $defaults, $requirements, $options, $host, $schemes, null, $condition
-        ));
->>>>>>> 0f9f719b
+            $pattern, $defaults, $requirements, $options, $host, $schemes, null, $condition));
+        }
     }
 
     /**

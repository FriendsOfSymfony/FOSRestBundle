--- conflicted
+++ resolved
@@ -77,13 +77,10 @@
             }
 
             $processedRoutes[$route->getPath()]['names'][] = $name;
-<<<<<<< HEAD
-=======
             $processedRoutes[$route->getPath()]['methods'] = array_merge(
                 $processedRoutes[$route->getPath()]['methods'],
                 $route->getMethods()
             );
->>>>>>> 932c7f94
         }
 
         $allowedMethods = [];

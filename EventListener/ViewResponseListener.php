--- conflicted
+++ resolved
@@ -11,23 +11,12 @@
 
 namespace FOS\RestBundle\EventListener;
 
-<<<<<<< HEAD
 use FOS\RestBundle\FOSRestBundle;
 use FOS\RestBundle\View\View;
-=======
-use FOS\RestBundle\Context\Context;
-use FOS\RestBundle\Util\Codes;
-use FOS\RestBundle\Util\ContextHelper;
-use FOS\RestBundle\View\View;
-use Symfony\Component\HttpKernel\Event\FilterControllerEvent;
-use Symfony\Component\HttpKernel\Event\GetResponseForControllerResultEvent;
-use Symfony\Component\Templating\TemplateReferenceInterface;
-use Sensio\Bundle\FrameworkExtraBundle\EventListener\TemplateListener;
->>>>>>> 09a39f2f
 use FOS\RestBundle\View\ViewHandlerInterface;
 use Symfony\Component\EventDispatcher\EventSubscriberInterface;
+use Symfony\Component\HttpFoundation\Response;
 use Symfony\Component\HttpKernel\Event\GetResponseForControllerResultEvent;
-use Symfony\Component\HttpFoundation\Response;
 use Symfony\Component\HttpKernel\KernelEvents;
 use Symfony\Component\Templating\TemplateReferenceInterface;
 
@@ -84,7 +73,6 @@
         }
 
         if ($configuration) {
-            $context = $view->getSerializationContext();
             if ($configuration->getTemplateVar()) {
                 $view->setTemplateVar($configuration->getTemplateVar());
             }
@@ -92,32 +80,12 @@
                 $view->setStatusCode($configuration->getStatusCode());
             }
 
-            // BC < 1.8
-            $viewClass = 'FOS\RestBundle\View\View';
-            if (get_class($view) === $viewClass) {
-                $context = $view->getContext();
-            } else {
-                $method = new \ReflectionMethod($view, 'getSerializationContext');
-                if ($method->getDeclaringClass()->getName() != $viewClass) {
-                    $context = $view->getSerializationContext();
-                } else {
-                    $context = $view->getContext();
-                }
-            }
-            $context = $context ?: new Context();
-
+            $context = $view->getContext();
             if ($configuration->getSerializerGroups() && !$customViewDefined) {
-<<<<<<< HEAD
                 $context->addGroups($configuration->getSerializerGroups());
             }
             if ($configuration->getSerializerEnableMaxDepthChecks()) {
                 $context->setMaxDepth(0);
-=======
-                ContextHelper::addGroups($context, $configuration->getSerializerGroups());
-            }
-            if ($configuration->getSerializerEnableMaxDepthChecks()) {
-                ContextHelper::setMaxDepth($context, 0);
->>>>>>> 09a39f2f
             }
 
             $populateDefaultVars = $configuration->isPopulateDefaultVars();
@@ -134,17 +102,10 @@
             $vars = $request->attributes->get('_template_default_vars');
         }
 
-<<<<<<< HEAD
-        if ($this->viewHandler->isFormatTemplating($view->getFormat())) {
-=======
-        /** @var ViewHandlerInterface $viewHandler */
-        $viewHandler = $this->container->get('fos_rest.view_handler');
-
-        if ($viewHandler->isFormatTemplating($view->getFormat())
+        if ($this->viewHandler->isFormatTemplating($view->getFormat())
             && !$view->getRoute()
             && !$view->getLocation()
         ) {
->>>>>>> 09a39f2f
             if (!empty($vars)) {
                 $parameters = (array) $this->viewHandler->prepareTemplateParameters($view);
                 foreach ($vars as $var) {

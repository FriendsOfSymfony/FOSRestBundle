<?php

/*
 * This file is part of the FOSRestBundle package.
 *
 * (c) FriendsOfSymfony <http://friendsofsymfony.github.com/>
 *
 * For the full copyright and license information, please view the LICENSE
 * file that was distributed with this source code.
 */

namespace FOS\RestBundle\EventListener;

use FOS\RestBundle\FOSRestBundle;
use FOS\RestBundle\View\View;
<<<<<<< HEAD
use FOS\RestBundle\View\ViewHandlerInterface;
use Symfony\Component\EventDispatcher\EventSubscriberInterface;
use Symfony\Component\HttpKernel\Event\GetResponseForControllerResultEvent;
use Symfony\Component\HttpFoundation\Response;
use Symfony\Component\HttpKernel\KernelEvents;
use Symfony\Component\Templating\TemplateReferenceInterface;
=======
use FOS\RestBundle\Util\Codes;
use FOS\RestBundle\View\ViewHandlerInterface;
>>>>>>> 078a0325

/**
 * The ViewResponseListener class handles the View core event as well as the "@extra:Template" annotation.
 *
 * @author Lukas Kahwe Smith <smith@pooteeweet.org>
 *
 * @internal
 */
class ViewResponseListener implements EventSubscriberInterface
{
    private $viewHandler;
    private $forceView;

    /**
     * Constructor.
     *
     * @param ViewHandlerInterface $viewHandler
     * @param bool                 $forceView
     */
    public function __construct(ViewHandlerInterface $viewHandler, $forceView)
    {
        $this->viewHandler = $viewHandler;
        $this->forceView = $forceView;
    }

    /**
     * Renders the parameters and template and initializes a new response object with the
     * rendered content.
     *
     * @param GetResponseForControllerResultEvent $event
     */
    public function onKernelView(GetResponseForControllerResultEvent $event)
    {
        $request = $event->getRequest();

        if (!$request->attributes->get(FOSRestBundle::ZONE_ATTRIBUTE, true)) {
            return false;
        }

        /** @var \FOS\RestBundle\Controller\Annotations\View $configuration */
        $configuration = $request->attributes->get('_view');

        $view = $event->getControllerResult();
        $customViewDefined = true;
        if (!$view instanceof View) {
            if (!$configuration && !$this->forceView) {
                return;
            }

            $view = new View($view);
            $customViewDefined = false;
        }

        if ($configuration) {
            $context = $view->getSerializationContext();
            if ($configuration->getTemplateVar()) {
                $view->setTemplateVar($configuration->getTemplateVar());
            }
            if ($configuration->getStatusCode() && (null === $view->getStatusCode() || Response::HTTP_OK === $view->getStatusCode())) {
                $view->setStatusCode($configuration->getStatusCode());
            }
            if ($configuration->getSerializerGroups() && !$customViewDefined) {
                $context->addGroups($configuration->getSerializerGroups());
            }
            if ($configuration->getSerializerEnableMaxDepthChecks()) {
                $context->setMaxDepth(0);
            }
            $populateDefaultVars = $configuration->isPopulateDefaultVars();
        } else {
            $populateDefaultVars = true;
        }

        if (null === $view->getFormat()) {
            $view->setFormat($request->getRequestFormat());
        }

        $vars = $request->attributes->get('_template_vars');
        if (!$vars && $populateDefaultVars) {
            $vars = $request->attributes->get('_template_default_vars');
        }

<<<<<<< HEAD
        if ($this->viewHandler->isFormatTemplating($view->getFormat())) {
            if (!empty($vars)) {
                $parameters = (array) $this->viewHandler->prepareTemplateParameters($view);
=======
        /** @var ViewHandlerInterface $viewHandler */
        $viewHandler = $this->container->get('fos_rest.view_handler');

        if ($viewHandler->isFormatTemplating($view->getFormat())) {
            if (!empty($vars)) {
                $parameters = (array) $viewHandler->prepareTemplateParameters($view);

>>>>>>> 078a0325
                foreach ($vars as $var) {
                    if (!array_key_exists($var, $parameters)) {
                        $parameters[$var] = $request->attributes->get($var);
                    }
                }
                $view->setData($parameters);
            }

<<<<<<< HEAD
            $template = null !== $configuration && $configuration->getTemplate()
                ? $configuration->getTemplate()
                : $request->attributes->get('_template');
            if ($template) {
                if ($template instanceof TemplateReferenceInterface) {
=======
            $template = $request->attributes->get('_template');
            if ($template && !$view->getTemplate()) {
                if ($template instanceof TemplateReference) {
>>>>>>> 078a0325
                    $template->set('format', null);
                }

                $view->setTemplate($template);
            }
        }

        $response = $this->viewHandler->handle($view, $request);

        $event->setResponse($response);
    }

    public static function getSubscribedEvents()
    {
        return array(
            KernelEvents::VIEW => 'onKernelView',
        );
    }
}<|MERGE_RESOLUTION|>--- conflicted
+++ resolved
@@ -13,17 +13,12 @@
 
 use FOS\RestBundle\FOSRestBundle;
 use FOS\RestBundle\View\View;
-<<<<<<< HEAD
 use FOS\RestBundle\View\ViewHandlerInterface;
 use Symfony\Component\EventDispatcher\EventSubscriberInterface;
 use Symfony\Component\HttpKernel\Event\GetResponseForControllerResultEvent;
 use Symfony\Component\HttpFoundation\Response;
 use Symfony\Component\HttpKernel\KernelEvents;
 use Symfony\Component\Templating\TemplateReferenceInterface;
-=======
-use FOS\RestBundle\Util\Codes;
-use FOS\RestBundle\View\ViewHandlerInterface;
->>>>>>> 078a0325
 
 /**
  * The ViewResponseListener class handles the View core event as well as the "@extra:Template" annotation.
@@ -105,19 +100,9 @@
             $vars = $request->attributes->get('_template_default_vars');
         }
 
-<<<<<<< HEAD
         if ($this->viewHandler->isFormatTemplating($view->getFormat())) {
             if (!empty($vars)) {
                 $parameters = (array) $this->viewHandler->prepareTemplateParameters($view);
-=======
-        /** @var ViewHandlerInterface $viewHandler */
-        $viewHandler = $this->container->get('fos_rest.view_handler');
-
-        if ($viewHandler->isFormatTemplating($view->getFormat())) {
-            if (!empty($vars)) {
-                $parameters = (array) $viewHandler->prepareTemplateParameters($view);
-
->>>>>>> 078a0325
                 foreach ($vars as $var) {
                     if (!array_key_exists($var, $parameters)) {
                         $parameters[$var] = $request->attributes->get($var);
@@ -126,17 +111,11 @@
                 $view->setData($parameters);
             }
 
-<<<<<<< HEAD
             $template = null !== $configuration && $configuration->getTemplate()
                 ? $configuration->getTemplate()
                 : $request->attributes->get('_template');
-            if ($template) {
+            if ($template && !$view->getTemplate()) {
                 if ($template instanceof TemplateReferenceInterface) {
-=======
-            $template = $request->attributes->get('_template');
-            if ($template && !$view->getTemplate()) {
-                if ($template instanceof TemplateReference) {
->>>>>>> 078a0325
                     $template->set('format', null);
                 }
 

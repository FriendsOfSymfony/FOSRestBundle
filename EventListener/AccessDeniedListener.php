<?php

/*
 * This file is part of the FOSRestBundle package.
 *
 * (c) FriendsOfSymfony <http://friendsofsymfony.github.com/>
 *
 * For the full copyright and license information, please view the LICENSE
 * file that was distributed with this source code.
 */

namespace FOS\RestBundle\EventListener;

use Symfony\Component\HttpKernel\Event\GetResponseForExceptionEvent;
use Symfony\Component\HttpKernel\KernelEvents;
use Symfony\Component\HttpKernel\Log\LoggerInterface;
use Symfony\Component\HttpKernel\Exception\AccessDeniedHttpException;
use Symfony\Component\HttpKernel\EventListener\ExceptionListener;
use Symfony\Component\HttpFoundation\Response;
use Symfony\Component\Security\Core\Exception\AccessDeniedException;

/**
 * This listener handles ensures that for specific formats AccessDeniedExceptions
 * will return a 403 regardless of how the firewall is configured
 *
 * @author Lukas Kahwe Smith <smith@pooteeweet.org>
 */
class AccessDeniedListener extends ExceptionListener
{
    private $formats;

    /**
     * Constructor.
     *
     * @param array $formats    key value pairs of format names and if for the given format
     *                          the exception should be intercepted to return a 403
     */
    public function __construct($formats, $controller, LoggerInterface $logger = null)
    {
        $this->formats = $formats;
        parent::__construct($controller, $logger);
    }

    /**
     * @param GetResponseForExceptionEvent $event The event
     */
    public function onKernelException(GetResponseForExceptionEvent $event)
    {
        static $handling;

        if (true === $handling) {
            return false;
<<<<<<< HEAD
        }

        $handling = true;

        $exception = $event->getException();
        if (!$exception instanceof AccessDeniedException) {
            return;
        }

        $exception = new AccessDeniedHttpException('You dont have the necessary permissions', $exception);
        $event->setException($exception);
        return parent::onKernelException($event);
=======
        }

        // TODO do we need to do content type negotiation here?
        if (empty($this->formats[$event->getRequest()->getRequestFormat()])) {
            return false;
        }

        $handling = true;

        $exception = $event->getException();
        if ($exception instanceof AccessDeniedException) {
            $exception = new AccessDeniedHttpException('You do not have the necessary permissions', $exception);
            $event->setException($exception);
            parent::onKernelException($event);
        }
>>>>>>> 761ebb13
    }

    public static function getSubscribedEvents()
    {
        return array(
            KernelEvents::EXCEPTION => array('onKernelException', 5),
        );
    }
}<|MERGE_RESOLUTION|>--- conflicted
+++ resolved
@@ -50,20 +50,6 @@
 
         if (true === $handling) {
             return false;
-<<<<<<< HEAD
-        }
-
-        $handling = true;
-
-        $exception = $event->getException();
-        if (!$exception instanceof AccessDeniedException) {
-            return;
-        }
-
-        $exception = new AccessDeniedHttpException('You dont have the necessary permissions', $exception);
-        $event->setException($exception);
-        return parent::onKernelException($event);
-=======
         }
 
         // TODO do we need to do content type negotiation here?
@@ -79,7 +65,6 @@
             $event->setException($exception);
             parent::onKernelException($event);
         }
->>>>>>> 761ebb13
     }
 
     public static function getSubscribedEvents()

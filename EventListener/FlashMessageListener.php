--- conflicted
+++ resolved
@@ -9,10 +9,6 @@
  * file that was distributed with this source code.
  */
 
-<<<<<<< HEAD
-
-=======
->>>>>>> ae538ea1
 namespace FOS\RestBundle\EventListener;
 
 use Symfony\Component\HttpKernel\Event\FilterResponseEvent,
@@ -31,12 +27,12 @@
     /**
      * @var array
      */
-    protected $options;
+    private $options;
 
     /**
      * @var Session
      */
-    protected $session;
+    private $session;
 
     /**
      * Set a serializer instance

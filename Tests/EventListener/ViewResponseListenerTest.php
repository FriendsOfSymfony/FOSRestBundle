<?php

/*
 * This file is part of the FOSRestBundle package.
 *
 * (c) FriendsOfSymfony <http://friendsofsymfony.github.com/>
 *
 * For the full copyright and license information, please view the LICENSE
 * file that was distributed with this source code.
 */

namespace FOS\RestBundle\Tests\EventListener;

use FOS\RestBundle\Controller\Annotations\View as ViewAnnotation;
use FOS\RestBundle\EventListener\ViewResponseListener;
use FOS\RestBundle\Serializer\Serializer;
use FOS\RestBundle\View\View;
use FOS\RestBundle\View\ViewHandler;
use FOS\RestBundle\View\ViewHandlerInterface;
use PHPUnit\Framework\TestCase;
use Symfony\Component\HttpFoundation\Request;
use Symfony\Component\HttpFoundation\RequestStack;
use Symfony\Component\HttpFoundation\Response;
use Symfony\Component\HttpKernel\Event\ControllerEvent;
use Symfony\Component\HttpKernel\Event\ViewEvent;
use Symfony\Component\HttpKernel\HttpKernelInterface;
use Symfony\Component\Routing\RouterInterface;

/**
 * View response listener test.
 *
 * @author Lukas Kahwe Smith <smith@pooteeweet.org>
 */
class ViewResponseListenerTest extends TestCase
{
    /**
     * @var ViewResponseListener
     */
    public $listener;

    /**
     * @var ViewHandlerInterface|\PHPUnit_Framework_MockObject_MockObject
     */
    public $viewHandler;

    private $router;
    private $serializer;
    private $requestStack;

    /**
     * @return ControllerEvent|\PHPUnit_Framework_MockObject_MockObject
     */
    protected function getFilterEvent(Request $request)
    {
        $controller = new FooController();
        $kernel = $this->createMock(HttpKernelInterface::class);

        return new ControllerEvent($kernel, [$controller, 'viewAction'], $request, null);
    }

    /**
     * @param mixed $result
     *
     * @return ViewEvent|\PHPUnit_Framework_MockObject_MockObject
     */
    protected function getResponseEvent(Request $request, $result)
    {
        $kernel = $this->createMock(HttpKernelInterface::class);

        return new ViewEvent($kernel, $request, HttpKernelInterface::MASTER_REQUEST, $result);
    }

    public function testOnKernelViewWhenControllerResultIsNotViewObject()
    {
        $this->createViewResponseListener();

        $request = new Request();
        $event = $this->getResponseEvent($request, []);

        $this->assertNull($this->listener->onKernelView($event));
        $this->assertNull($event->getResponse());
    }

    public static function statusCodeProvider()
    {
        return [
            [201, 200, 201],
            [201, 404, 404],
            [201, 500, 500],
        ];
    }

    /**
     * @dataProvider statusCodeProvider
     */
    public function testStatusCode($annotationCode, $viewCode, $expectedCode)
    {
        $this->createViewResponseListener(['json' => false]);

        $viewAnnotation = new ViewAnnotation([]);
        $viewAnnotation->setOwner([$this, 'statusCodeProvider']);
        $viewAnnotation->setStatusCode($annotationCode);

        $request = new Request();
        $request->setRequestFormat('json');
        $request->attributes->set('_template', $viewAnnotation);

        $view = new View();
        $view->setStatusCode($viewCode);
        $view->setData('foo');

        $event = $this->getResponseEvent($request, $view);
        $this->listener->onKernelView($event);
        $response = $event->getResponse();

        $this->assertInstanceOf(Response::class, $response);
        $this->assertSame($expectedCode, $response->getStatusCode());
    }

    public static function serializerEnableMaxDepthChecksProvider()
    {
        return [
            [false, null],
            [true, 0],
        ];
    }

    /**
     * @dataProvider serializerEnableMaxDepthChecksProvider
     */
    public function testSerializerEnableMaxDepthChecks($enableMaxDepthChecks, $expectedMaxDepth)
    {
        $this->createViewResponseListener(['json' => false]);

        $viewAnnotation = new ViewAnnotation([]);
        $viewAnnotation->setOwner([$this, 'testSerializerEnableMaxDepthChecks']);
        $viewAnnotation->setSerializerEnableMaxDepthChecks($enableMaxDepthChecks);

        $request = new Request();
        $request->setRequestFormat('json');
        $request->attributes->set('_template', $viewAnnotation);

        $view = new View();

        $event = $this->getResponseEvent($request, $view);

        $this->listener->onKernelView($event);

        $context = $view->getContext();

        $this->assertEquals($enableMaxDepthChecks, $context->isMaxDepthEnabled());
    }

    public function getDataForDefaultVarsCopy()
    {
        return [
            [false],
            [true],
        ];
    }

<<<<<<< HEAD
    protected function setUp()
=======
    /**
     * @group legacy
     *
     * @dataProvider getDataForDefaultVarsCopy
     */
    public function testViewWithNoCopyDefaultVars($populateDefaultVars)
    {
        $this->viewHandler = new ViewHandler($this->router, $this->serializer, $this->templating, $this->requestStack, ['html' => true]);
        $this->listener = new ViewResponseListener($this->viewHandler, false);

        $request = new Request();
        $request->attributes->set('customer', 'A person goes here');
        $view = View::create();

        $viewAnnotation = new ViewAnnotation([]);
        $viewAnnotation->setOwner([new FooController(), 'viewAction']);
        $viewAnnotation->setPopulateDefaultVars($populateDefaultVars, false);
        $request->attributes->set('_template', $viewAnnotation);

        $event = $this->getResponseEvent($request, $view);

        $this->listener->onKernelView($event);

        $data = $view->getData();
        if ($populateDefaultVars) {
            $this->assertArrayHasKey('customer', $data);
            $this->assertEquals('A person goes here', $data['customer']);
        } else {
            $this->assertNull($data);
        }
    }

    protected function setUp(): void
>>>>>>> d60e0ba3
    {
        $this->router = $this->getMockBuilder(RouterInterface::class)->getMock();
        $this->serializer = $this->getMockBuilder(Serializer::class)->getMock();
        $this->requestStack = new RequestStack();
    }

    private function createViewResponseListener($formats = null)
    {
        $this->viewHandler = ViewHandler::create($this->router, $this->serializer, $this->requestStack, $formats);
        $this->listener = new ViewResponseListener($this->viewHandler, false);
    }
}

class FooController
{
    /**
     * @see testOnKernelView()
     */
    public function onKernelViewAction($foo, $halli)
    {
    }

    /**
     * @see testViewWithNoCopyDefaultVars()
     */
    public function viewAction($customer)
    {
    }
}<|MERGE_RESOLUTION|>--- conflicted
+++ resolved
@@ -159,43 +159,7 @@
         ];
     }
 
-<<<<<<< HEAD
-    protected function setUp()
-=======
-    /**
-     * @group legacy
-     *
-     * @dataProvider getDataForDefaultVarsCopy
-     */
-    public function testViewWithNoCopyDefaultVars($populateDefaultVars)
-    {
-        $this->viewHandler = new ViewHandler($this->router, $this->serializer, $this->templating, $this->requestStack, ['html' => true]);
-        $this->listener = new ViewResponseListener($this->viewHandler, false);
-
-        $request = new Request();
-        $request->attributes->set('customer', 'A person goes here');
-        $view = View::create();
-
-        $viewAnnotation = new ViewAnnotation([]);
-        $viewAnnotation->setOwner([new FooController(), 'viewAction']);
-        $viewAnnotation->setPopulateDefaultVars($populateDefaultVars, false);
-        $request->attributes->set('_template', $viewAnnotation);
-
-        $event = $this->getResponseEvent($request, $view);
-
-        $this->listener->onKernelView($event);
-
-        $data = $view->getData();
-        if ($populateDefaultVars) {
-            $this->assertArrayHasKey('customer', $data);
-            $this->assertEquals('A person goes here', $data['customer']);
-        } else {
-            $this->assertNull($data);
-        }
-    }
-
     protected function setUp(): void
->>>>>>> d60e0ba3
     {
         $this->router = $this->getMockBuilder(RouterInterface::class)->getMock();
         $this->serializer = $this->getMockBuilder(Serializer::class)->getMock();

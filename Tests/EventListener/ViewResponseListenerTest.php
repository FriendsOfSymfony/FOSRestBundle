<?php

/*
 * This file is part of the FOSRestBundle package.
 *
 * (c) FriendsOfSymfony <http://friendsofsymfony.github.com/>
 *
 * For the full copyright and license information, please view the LICENSE
 * file that was distributed with this source code.
 */

namespace FOS\RestBundle\Tests\EventListener;

use FOS\RestBundle\Controller\Annotations\View as ViewAnnotation;
use FOS\RestBundle\EventListener\ViewResponseListener;
use FOS\RestBundle\Serializer\Serializer;
use FOS\RestBundle\View\View;
use FOS\RestBundle\View\ViewHandler;
use FOS\RestBundle\View\ViewHandlerInterface;
use PHPUnit\Framework\TestCase;
use Symfony\Component\HttpFoundation\Request;
use Symfony\Component\HttpFoundation\RequestStack;
use Symfony\Component\HttpFoundation\Response;
use Symfony\Component\HttpKernel\Event\ControllerEvent;
use Symfony\Component\HttpKernel\Event\FilterControllerEvent;
use Symfony\Component\HttpKernel\Event\GetResponseForControllerResultEvent;
use Symfony\Component\HttpKernel\Event\ViewEvent;
use Symfony\Component\HttpKernel\HttpKernelInterface;
<<<<<<< HEAD
=======
use Symfony\Component\Routing\RouterInterface;
use Symfony\Component\Templating\TemplateReferenceInterface;
use Twig\Environment;
>>>>>>> 9bc4f04b

/**
 * View response listener test.
 *
 * @author Lukas Kahwe Smith <smith@pooteeweet.org>
 */
class ViewResponseListenerTest extends TestCase
{
    /**
     * @var ViewResponseListener
     */
    public $listener;

    /**
     * @var ViewHandlerInterface|\PHPUnit_Framework_MockObject_MockObject
     */
    public $viewHandler;

    private $router;
    private $serializer;
    private $requestStack;

    /**
     * @param Request $request
     *
     * @return ControllerEvent|\PHPUnit_Framework_MockObject_MockObject
     */
    protected function getFilterEvent(Request $request)
    {
        $controller = new FooController();
        $kernel = $this->createMock(HttpKernelInterface::class);
        $eventClass = class_exists(ControllerEvent::class) ? ControllerEvent::class : FilterControllerEvent::class;

        return new $eventClass($kernel, [$controller, 'viewAction'], $request, null);
    }

    /**
     * @param Request $request
     * @param mixed   $result
     *
     * @return ViewEvent|\PHPUnit_Framework_MockObject_MockObject
     */
    protected function getResponseEvent(Request $request, $result)
    {
        $kernel = $this->createMock(HttpKernelInterface::class);
        $eventClass = class_exists(ViewEvent::class) ? ViewEvent::class : GetResponseForControllerResultEvent::class;

        return new $eventClass($kernel, $request, HttpKernelInterface::MASTER_REQUEST, $result);
    }

<<<<<<< HEAD
=======
    /**
     * @group legacy
     */
    public function testOnKernelView()
    {
        $template = $this->getMockBuilder(TemplateReferenceInterface::class)
            ->disableOriginalConstructor()
            ->getMock();
        $template->expects($this->once())
            ->method('set')
            ->with('format', null);

        $annotation = new ViewAnnotation([]);
        $annotation->setOwner([new FooController(), 'onKernelViewAction']);
        $annotation->setTemplate($template);

        $request = new Request();
        $request->attributes->set('foo', 'baz');
        $request->attributes->set('halli', 'galli');
        $request->attributes->set('_template', $annotation);
        $response = new Response();

        $view = $this->getMockBuilder(View::class)
            ->disableOriginalConstructor()
            ->getMock();
        $view->expects($this->exactly(2))
            ->method('getFormat')
            ->will($this->onConsecutiveCalls(null, 'html'));

        $viewHandler = $this->getMockBuilder(ViewHandlerInterface::class)->getMock();
        $viewHandler->expects($this->once())
            ->method('handle')
            ->with($this->isInstanceOf(View::class), $this->equalTo($request))
            ->will($this->returnValue($response));
        $viewHandler->expects($this->once())
            ->method('isFormatTemplating')
            ->with('html')
            ->will($this->returnValue(true));

        $this->listener = new ViewResponseListener($viewHandler, false);

        $event = $this->getResponseEvent($request, $view);
        $this->listener->onKernelView($event);

        $this->assertNotNull($event->getResponse());
    }

>>>>>>> 9bc4f04b
    public function testOnKernelViewWhenControllerResultIsNotViewObject()
    {
        $this->createViewResponseListener();

        $request = new Request();
        $event = $this->getResponseEvent($request, []);

        $this->assertNull($this->listener->onKernelView($event));
        $this->assertNull($event->getResponse());
    }

    public static function statusCodeProvider()
    {
        return [
            [201, 200, 201],
            [201, 404, 404],
            [201, 500, 500],
        ];
    }

    /**
     * @dataProvider statusCodeProvider
     */
    public function testStatusCode($annotationCode, $viewCode, $expectedCode)
    {
        $this->createViewResponseListener(['json' => false]);

        $viewAnnotation = new ViewAnnotation([]);
        $viewAnnotation->setOwner([$this, 'statusCodeProvider']);
        $viewAnnotation->setStatusCode($annotationCode);

        $request = new Request();
        $request->setRequestFormat('json');
        $request->attributes->set('_template', $viewAnnotation);

        $view = new View();
        $view->setStatusCode($viewCode);
        $view->setData('foo');

        $event = $this->getResponseEvent($request, $view);
        $this->listener->onKernelView($event);
        $response = $event->getResponse();

        $this->assertInstanceOf(Response::class, $response);
        $this->assertSame($expectedCode, $response->getStatusCode());
    }

<<<<<<< HEAD
=======
    /**
     * @group legacy
     *
     * @dataProvider statusCodeProvider
     */
    public function testStatusCodeWithTemplatingEnabled($annotationCode, $viewCode, $expectedCode)
    {
        $this->createViewResponseListenerWithTemplatingSupport(['json' => true]);

        $viewAnnotation = new ViewAnnotation([]);
        $viewAnnotation->setOwner([$this, 'statusCodeProvider']);
        $viewAnnotation->setStatusCode($annotationCode);

        $request = new Request();
        $request->setRequestFormat('json');
        $request->attributes->set('_template', $viewAnnotation);

        $this->templating->expects($this->any())
            ->method('render')
            ->will($this->returnValue('foo'));

        $view = new View();
        $view->setStatusCode($viewCode);
        $view->setData('foo');

        $event = $this->getResponseEvent($request, $view);
        $this->listener->onKernelView($event);
        $response = $event->getResponse();

        $this->assertInstanceOf(Response::class, $response);
        $this->assertSame($expectedCode, $response->getStatusCode());
    }

>>>>>>> 9bc4f04b
    public static function serializerEnableMaxDepthChecksProvider()
    {
        return [
            [false, null],
            [true, 0],
        ];
    }

    /**
     * @dataProvider serializerEnableMaxDepthChecksProvider
     */
    public function testSerializerEnableMaxDepthChecks($enableMaxDepthChecks, $expectedMaxDepth)
    {
        $this->createViewResponseListener(['json' => false]);

        $viewAnnotation = new ViewAnnotation([]);
        $viewAnnotation->setOwner([$this, 'testSerializerEnableMaxDepthChecks']);
        $viewAnnotation->setSerializerEnableMaxDepthChecks($enableMaxDepthChecks);

        $request = new Request();
        $request->setRequestFormat('json');
        $request->attributes->set('_template', $viewAnnotation);

        $view = new View();

        $event = $this->getResponseEvent($request, $view);

        $this->listener->onKernelView($event);

        $context = $view->getContext();

        $this->assertEquals($enableMaxDepthChecks, $context->isMaxDepthEnabled());
    }

    public function getDataForDefaultVarsCopy()
    {
        return [
            [false],
            [true],
        ];
    }

    protected function setUp()
    {
<<<<<<< HEAD
        $this->router = $this->getMockBuilder('Symfony\Component\Routing\RouterInterface')->getMock();
        $this->serializer = $this->getMockBuilder('FOS\RestBundle\Serializer\Serializer')->getMock();
=======
        $this->router = $this->getMockBuilder(RouterInterface::class)->getMock();
        $this->serializer = $this->getMockBuilder(Serializer::class)->getMock();
        $this->templating = $this->getMockBuilder(Environment::class)->disableOriginalConstructor()->getMock();
>>>>>>> 9bc4f04b
        $this->requestStack = new RequestStack();
    }

    private function createViewResponseListener($formats = null)
    {
        $this->viewHandler = ViewHandler::create($this->router, $this->serializer, $this->requestStack, $formats);
        $this->listener = new ViewResponseListener($this->viewHandler, false);
    }
}

class FooController
{
    /**
     * @see testOnKernelView()
     */
    public function onKernelViewAction($foo, $halli)
    {
    }

    /**
     * @see testViewWithNoCopyDefaultVars()
     */
    public function viewAction($customer)
    {
    }
}<|MERGE_RESOLUTION|>--- conflicted
+++ resolved
@@ -26,12 +26,7 @@
 use Symfony\Component\HttpKernel\Event\GetResponseForControllerResultEvent;
 use Symfony\Component\HttpKernel\Event\ViewEvent;
 use Symfony\Component\HttpKernel\HttpKernelInterface;
-<<<<<<< HEAD
-=======
 use Symfony\Component\Routing\RouterInterface;
-use Symfony\Component\Templating\TemplateReferenceInterface;
-use Twig\Environment;
->>>>>>> 9bc4f04b
 
 /**
  * View response listener test.
@@ -82,56 +77,6 @@
         return new $eventClass($kernel, $request, HttpKernelInterface::MASTER_REQUEST, $result);
     }
 
-<<<<<<< HEAD
-=======
-    /**
-     * @group legacy
-     */
-    public function testOnKernelView()
-    {
-        $template = $this->getMockBuilder(TemplateReferenceInterface::class)
-            ->disableOriginalConstructor()
-            ->getMock();
-        $template->expects($this->once())
-            ->method('set')
-            ->with('format', null);
-
-        $annotation = new ViewAnnotation([]);
-        $annotation->setOwner([new FooController(), 'onKernelViewAction']);
-        $annotation->setTemplate($template);
-
-        $request = new Request();
-        $request->attributes->set('foo', 'baz');
-        $request->attributes->set('halli', 'galli');
-        $request->attributes->set('_template', $annotation);
-        $response = new Response();
-
-        $view = $this->getMockBuilder(View::class)
-            ->disableOriginalConstructor()
-            ->getMock();
-        $view->expects($this->exactly(2))
-            ->method('getFormat')
-            ->will($this->onConsecutiveCalls(null, 'html'));
-
-        $viewHandler = $this->getMockBuilder(ViewHandlerInterface::class)->getMock();
-        $viewHandler->expects($this->once())
-            ->method('handle')
-            ->with($this->isInstanceOf(View::class), $this->equalTo($request))
-            ->will($this->returnValue($response));
-        $viewHandler->expects($this->once())
-            ->method('isFormatTemplating')
-            ->with('html')
-            ->will($this->returnValue(true));
-
-        $this->listener = new ViewResponseListener($viewHandler, false);
-
-        $event = $this->getResponseEvent($request, $view);
-        $this->listener->onKernelView($event);
-
-        $this->assertNotNull($event->getResponse());
-    }
-
->>>>>>> 9bc4f04b
     public function testOnKernelViewWhenControllerResultIsNotViewObject()
     {
         $this->createViewResponseListener();
@@ -179,42 +124,6 @@
         $this->assertSame($expectedCode, $response->getStatusCode());
     }
 
-<<<<<<< HEAD
-=======
-    /**
-     * @group legacy
-     *
-     * @dataProvider statusCodeProvider
-     */
-    public function testStatusCodeWithTemplatingEnabled($annotationCode, $viewCode, $expectedCode)
-    {
-        $this->createViewResponseListenerWithTemplatingSupport(['json' => true]);
-
-        $viewAnnotation = new ViewAnnotation([]);
-        $viewAnnotation->setOwner([$this, 'statusCodeProvider']);
-        $viewAnnotation->setStatusCode($annotationCode);
-
-        $request = new Request();
-        $request->setRequestFormat('json');
-        $request->attributes->set('_template', $viewAnnotation);
-
-        $this->templating->expects($this->any())
-            ->method('render')
-            ->will($this->returnValue('foo'));
-
-        $view = new View();
-        $view->setStatusCode($viewCode);
-        $view->setData('foo');
-
-        $event = $this->getResponseEvent($request, $view);
-        $this->listener->onKernelView($event);
-        $response = $event->getResponse();
-
-        $this->assertInstanceOf(Response::class, $response);
-        $this->assertSame($expectedCode, $response->getStatusCode());
-    }
-
->>>>>>> 9bc4f04b
     public static function serializerEnableMaxDepthChecksProvider()
     {
         return [
@@ -259,14 +168,8 @@
 
     protected function setUp()
     {
-<<<<<<< HEAD
-        $this->router = $this->getMockBuilder('Symfony\Component\Routing\RouterInterface')->getMock();
-        $this->serializer = $this->getMockBuilder('FOS\RestBundle\Serializer\Serializer')->getMock();
-=======
         $this->router = $this->getMockBuilder(RouterInterface::class)->getMock();
         $this->serializer = $this->getMockBuilder(Serializer::class)->getMock();
-        $this->templating = $this->getMockBuilder(Environment::class)->disableOriginalConstructor()->getMock();
->>>>>>> 9bc4f04b
         $this->requestStack = new RequestStack();
     }
 

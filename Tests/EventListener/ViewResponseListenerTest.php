--- conflicted
+++ resolved
@@ -112,7 +112,7 @@
             ->method('getFormat')
             ->will($this->onConsecutiveCalls(null, 'html'));
 
-        $viewHandler = $this->getMock('FOS\RestBundle\View\ViewHandlerInterface');
+        $viewHandler = $this->getMockBuilder('FOS\RestBundle\View\ViewHandlerInterface')->getMock();
         $viewHandler->expects($this->once())
             ->method('handle')
             ->with($this->isInstanceOf('FOS\RestBundle\View\View'), $this->equalTo($request))
@@ -268,10 +268,9 @@
 
     protected function setUp()
     {
-<<<<<<< HEAD
-        $this->router = $this->getMock('Symfony\Component\Routing\RouterInterface');
-        $this->serializer = $this->getMock('FOS\RestBundle\Serializer\Serializer');
-        $this->templating = $this->getMock('Symfony\Bundle\FrameworkBundle\Templating\EngineInterface');
+        $this->router = $this->getMockBuilder('Symfony\Component\Routing\RouterInterface')->getMock();
+        $this->serializer = $this->getMockBuilder('FOS\RestBundle\Serializer\Serializer')->getMock();
+        $this->templating = $this->getMockBuilder('Symfony\Bundle\FrameworkBundle\Templating\EngineInterface')->getMock();
         $this->requestStack = new RequestStack();
     }
 
@@ -296,11 +295,5 @@
      */
     public function viewAction($customer)
     {
-=======
-        $this->viewHandler = $this->getMockBuilder('FOS\RestBundle\View\ViewHandlerInterface')->getMock();
-        $this->templating = $this->getMockBuilder('Symfony\Bundle\FrameworkBundle\Templating\EngineInterface')->getMock();
-        $this->container = $this->getMockBuilder('Symfony\Component\DependencyInjection\ContainerInterface')->getMock();
-        $this->listener = new ViewResponseListener($this->container);
->>>>>>> 044328aa
     }
 }
<?php

/*
 * This file is part of the FOSRestBundle package.
 *
 * (c) FriendsOfSymfony <http://friendsofsymfony.github.com/>
 *
 * For the full copyright and license information, please view the LICENSE
 * file that was distributed with this source code.
 */

namespace FOS\RestBundle\Tests\EventListener;

use FOS\RestBundle\EventListener\VersionListener;
use FOS\RestBundle\FOSRestBundle;
use Symfony\Component\HttpFoundation\Request;

/**
 * Version listener test.
 *
 * @author Ener-Getick <egetick@gmail.com>
 */
class VersionListenerTest extends \PHPUnit_Framework_TestCase
{
    /**
     * @var \FOS\RestBundle\View\ConfigurableViewHandlerInterface
     */
    private $viewHandler;
    /**
     * @var \FOS\RestBundle\Version\VersionResolverInterface
     */
    private $resolver;
    /**
     * @var \FOS\RestBundle\EventListener\VersionListener
     */
    private $listener;

    public function setUp()
    {
        $this->viewHandler = $this->getMockBuilder('FOS\RestBundle\View\ConfigurableViewHandlerInterface')->getMock();
        $this->resolver = $this->getMockBuilder('FOS\RestBundle\Version\VersionResolverInterface')->getMock();

        $this->listener = new VersionListener($this->viewHandler, $this->resolver);
    }

    public function testDefaultVersion()
    {
        $this->assertEquals(false, $this->listener->getVersion());
    }

<<<<<<< HEAD
=======
    public function testMatch()
    {
        $this->listener->setRegex('/(v|version)=(?P<version>[0-9\.]+)/');

        $request = new Request();
        $request->attributes->set('media_type', 'application/json;v=1.2');

        $event = $this->getMockBuilder('Symfony\Component\HttpKernel\Event\GetResponseEvent')
            ->disableOriginalConstructor()
            ->getMock();
        $event
            ->expects($this->once())
            ->method('getRequest')
            ->willReturn($request);

        $this->listener->onKernelRequest($event);

        $this->assertEquals('1.2', $this->listener->getVersion());
    }

>>>>>>> 044328aa
    public function testMatchNoZone()
    {
        $request = new Request();
        $request->attributes->set(FOSRestBundle::ZONE_ATTRIBUTE, false);

<<<<<<< HEAD
        $event = $this->getMock('Symfony\Component\HttpKernel\Event\GetResponseEvent', [], [], '', false);
=======
        $event = $this->getMockBuilder('Symfony\Component\HttpKernel\Event\GetResponseEvent')
            ->disableOriginalConstructor()
            ->getMock();
>>>>>>> 044328aa
        $event
            ->expects($this->once())
            ->method('getRequest')
            ->willReturn($request);

        $this->listener->onKernelRequest($event);

        $this->assertFalse($this->listener->getVersion());
    }
}<|MERGE_RESOLUTION|>--- conflicted
+++ resolved
@@ -48,14 +48,10 @@
         $this->assertEquals(false, $this->listener->getVersion());
     }
 
-<<<<<<< HEAD
-=======
-    public function testMatch()
+    public function testMatchNoZone()
     {
-        $this->listener->setRegex('/(v|version)=(?P<version>[0-9\.]+)/');
-
         $request = new Request();
-        $request->attributes->set('media_type', 'application/json;v=1.2');
+        $request->attributes->set(FOSRestBundle::ZONE_ATTRIBUTE, false);
 
         $event = $this->getMockBuilder('Symfony\Component\HttpKernel\Event\GetResponseEvent')
             ->disableOriginalConstructor()
@@ -67,29 +63,6 @@
 
         $this->listener->onKernelRequest($event);
 
-        $this->assertEquals('1.2', $this->listener->getVersion());
-    }
-
->>>>>>> 044328aa
-    public function testMatchNoZone()
-    {
-        $request = new Request();
-        $request->attributes->set(FOSRestBundle::ZONE_ATTRIBUTE, false);
-
-<<<<<<< HEAD
-        $event = $this->getMock('Symfony\Component\HttpKernel\Event\GetResponseEvent', [], [], '', false);
-=======
-        $event = $this->getMockBuilder('Symfony\Component\HttpKernel\Event\GetResponseEvent')
-            ->disableOriginalConstructor()
-            ->getMock();
->>>>>>> 044328aa
-        $event
-            ->expects($this->once())
-            ->method('getRequest')
-            ->willReturn($request);
-
-        $this->listener->onKernelRequest($event);
-
         $this->assertFalse($this->listener->getVersion());
     }
 }
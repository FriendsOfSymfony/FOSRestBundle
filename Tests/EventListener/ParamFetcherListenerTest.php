--- conflicted
+++ resolved
@@ -87,11 +87,7 @@
 
         $this->paramFetcher->expects($this->never())
             ->method('all')
-<<<<<<< HEAD
-            ->will($this->returnValue([]));
-=======
             ->will($this->returnValue(array()));
->>>>>>> 932639b4
 
         $this->paramFetcherListener->onKernelController($event);
 
@@ -193,16 +189,6 @@
         $this->paramFetcher = $this->getMockBuilder('FOS\\RestBundle\\Request\\ParamFetcher')
             ->disableOriginalConstructor()
             ->getMock();
-<<<<<<< HEAD
         $this->paramFetcherListener = new ParamFetcherListener($this->paramFetcher, true);
-=======
-
-        $this->container->expects($this->any())
-            ->method('get')
-            ->with('fos_rest.request.param_fetcher')
-            ->will($this->returnValue($this->paramFetcher));
-
-        $this->paramFetcherListener = new ParamFetcherListener($this->container, true);
->>>>>>> 932639b4
     }
 }
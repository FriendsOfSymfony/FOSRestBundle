--- conflicted
+++ resolved
@@ -22,14 +22,11 @@
 use Symfony\Component\HttpFoundation\Request;
 use Symfony\Component\HttpFoundation\RequestStack;
 use Symfony\Component\HttpFoundation\Response;
-<<<<<<< HEAD
-=======
 use Symfony\Component\HttpKernel\Exception\HttpException;
 use Symfony\Component\Routing\RouterInterface;
 use Symfony\Component\Templating\EngineInterface;
 use Symfony\Component\Translation\TranslatorInterface;
 use Twig\Environment;
->>>>>>> 9bc4f04b
 
 /**
  * View test.
@@ -44,14 +41,8 @@
 
     protected function setUp()
     {
-<<<<<<< HEAD
-        $this->router = $this->getMockBuilder('Symfony\Component\Routing\RouterInterface')->getMock();
-        $this->serializer = $this->getMockBuilder('FOS\RestBundle\Serializer\Serializer')->getMock();
-=======
         $this->router = $this->getMockBuilder(RouterInterface::class)->getMock();
         $this->serializer = $this->getMockBuilder(Serializer::class)->getMock();
-        $this->templating = $this->getMockBuilder(Environment::class)->disableOriginalConstructor()->getMock();
->>>>>>> 9bc4f04b
         $this->requestStack = new RequestStack();
     }
 
@@ -273,53 +264,6 @@
         $this->assertEquals(var_export($expected, true), $response->getContent());
     }
 
-<<<<<<< HEAD
-=======
-    /**
-     * @group legacy
-     *
-     * @dataProvider createResponseWithoutLocationDataProviderWithTemplatingSupport
-     */
-    public function testCreateResponseWithoutLocationWithTemplatingSupport($expected, $createViewCalls = 0, $formIsValid = false, $form = false)
-    {
-        $viewHandler = $this->createViewHandlerWithTemplatingSupport(['html' => true, 'json' => false]);
-
-        $this->templating
-            ->expects($this->once())
-            ->method('render')
-            ->will($this->returnValue(var_export($expected, true)));
-
-        if ($form) {
-            $data = $this->getMockBuilder(Form::class)
-                ->disableOriginalConstructor()
-                ->setMethods(array('createView', 'getData', 'isValid', 'isSubmitted'))
-                ->getMock();
-            $data
-                ->expects($this->exactly($createViewCalls))
-                ->method('createView')
-                ->will($this->returnValue(['bla' => 'toto']));
-            $data
-                ->expects($this->exactly($createViewCalls))
-                ->method('getData')
-                ->will($this->returnValue(['bla' => 'toto']));
-            $data
-                ->expects($this->any())
-                ->method('isValid')
-                ->will($this->returnValue($formIsValid));
-            $data
-                ->expects($this->any())
-                ->method('isSubmitted')
-                ->will($this->returnValue(true));
-        } else {
-            $data = ['foo' => 'bar'];
-        }
-
-        $view = new View($data);
-        $response = $viewHandler->createResponse($view, new Request(), 'html');
-        $this->assertEquals(var_export($expected, true), $response->getContent());
-    }
-
->>>>>>> 9bc4f04b
     private function setupMockedSerializer($expected)
     {
         $this->serializer
@@ -413,29 +357,6 @@
         ];
     }
 
-<<<<<<< HEAD
-=======
-    /**
-     * @group legacy
-     */
-    public function testHandle()
-    {
-        $viewHandler = $this->createViewHandlerWithTemplatingSupport(['html' => true]);
-
-        $this->templating
-            ->expects($this->once())
-            ->method('render')
-            ->will($this->returnValue(''));
-
-        $this->requestStack->push(new Request());
-
-        $data = ['foo' => 'bar'];
-
-        $view = new View($data);
-        $this->assertInstanceOf(Response::class, $viewHandler->handle($view));
-    }
-
->>>>>>> 9bc4f04b
     public function testHandleCustom()
     {
         $viewHandler = $this->createViewHandler([]);
@@ -465,76 +386,6 @@
         $viewHandler->handle($view);
     }
 
-<<<<<<< HEAD
-=======
-    /**
-     * @group legacy
-     * @dataProvider prepareTemplateParametersDataProvider
-     */
-    public function testPrepareTemplateParametersWithProvider($viewData, $templateData, $expected)
-    {
-        $handler = $this->createViewHandler(['html' => true]);
-
-        $view = new View();
-        $view->setFormat('html');
-        $view->setData($viewData);
-
-        if (null !== $templateData) {
-            $view->setTemplateData($templateData);
-        }
-
-        $this->assertEquals($expected, $handler->prepareTemplateParameters($view));
-    }
-
-    public function prepareTemplateParametersDataProvider()
-    {
-        $object = new \stdClass();
-
-        $formView = new FormView();
-        $form = $this->getMockBuilder(Form::class)
-            ->setMethods(['createView', 'getData'])
-            ->disableOriginalConstructor()
-            ->disableOriginalClone()
-            ->getMock();
-        $form
-            ->expects($this->once())
-            ->method('createView')
-            ->will($this->returnValue($formView));
-        $form
-            ->expects($this->once())
-            ->method('getData')
-            ->will($this->returnValue($formView));
-
-        $self = $this;
-
-        return [
-            'assoc array does not change' => [['foo' => 'bar'], null, ['foo' => 'bar']],
-            'ordered array is wrapped as data key' => [['foo', 'bar'], null, ['data' => ['foo', 'bar']]],
-            'object is wrapped as data key' => [$object, null, ['data' => $object]],
-            'form is wrapped as form key' => [$form, null, ['form' => $formView, 'data' => $formView]],
-            'template data is added to data' => [['foo' => 'bar'], ['baz' => 'qux'], ['foo' => 'bar', 'baz' => 'qux']],
-            'lazy template data is added to data' => [
-                ['foo' => 'bar'],
-                function () {
-                    return ['baz' => 'qux'];
-                },
-                ['foo' => 'bar', 'baz' => 'qux'],
-            ],
-            'lazy template data have reference to viewhandler and view' => [
-                ['foo' => 'bar'],
-                function ($handler, $view) use ($self) {
-                    $self->assertInstanceOf('FOS\\RestBundle\\View\\ViewHandlerInterface', $handler);
-                    $self->assertInstanceOf('FOS\\RestBundle\\View\\View', $view);
-                    $self->assertTrue($handler->isFormatTemplating($view->getFormat()));
-
-                    return ['format' => $view->getFormat()];
-                },
-                ['foo' => 'bar', 'format' => 'html'],
-            ],
-        ];
-    }
-
->>>>>>> 9bc4f04b
     public function testConfigurableViewHandlerInterface()
     {
         //test
@@ -605,26 +456,7 @@
         ];
     }
 
-<<<<<<< HEAD
-    private function createViewHandler($formats = null, $failedValidationCode = Response::HTTP_BAD_REQUEST, $emptyContentCode = Response::HTTP_NO_CONTENT, $serializeNull = false, $forceRedirects = null)
-=======
-    /**
-     * @group legacy
-     */
-    public function testTemplatingNotInjected()
-    {
-        $this->expectException(\LogicException::class);
-        $this->expectExceptionMessage(sprintf('An instance of %s or %s must be injected in %s to render templates.', EngineInterface::class, Environment::class, ViewHandler::class));
-
-        $this->templating = null;
-
-        $view = (new View())->setTemplate('foo.html.twig');
-        $viewHandler = $this->createViewHandler();
-        $viewHandler->renderTemplate($view, 'html');
-    }
-
     private function createViewHandler($formats = null, $failedValidationCode = Response::HTTP_BAD_REQUEST, $emptyContentCode = Response::HTTP_NO_CONTENT, $serializeNull = false)
->>>>>>> 9bc4f04b
     {
         return ViewHandler::create(
             $this->router,

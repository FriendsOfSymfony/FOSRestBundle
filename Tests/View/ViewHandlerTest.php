<?php

/*
 * This file is part of the FOSRestBundle package.
 *
 * (c) FriendsOfSymfony <http://friendsofsymfony.github.com/>
 *
 * For the full copyright and license information, please view the LICENSE
 * file that was distributed with this source code.
 */

namespace FOS\RestBundle\Tests\View;

use FOS\RestBundle\Context\Context;
use FOS\RestBundle\Serializer\Serializer;
use FOS\RestBundle\View\View;
use FOS\RestBundle\View\ViewHandler;
use PHPUnit\Framework\TestCase;
use Symfony\Component\Form\Extension\Core\Type\TextType;
use Symfony\Component\Form\Form;
use Symfony\Component\Form\FormError;
use Symfony\Component\Form\FormInterface;
use Symfony\Component\Form\Forms;
use Symfony\Component\HttpFoundation\Request;
use Symfony\Component\HttpFoundation\RequestStack;
use Symfony\Component\HttpFoundation\Response;
use Symfony\Component\HttpKernel\Exception\HttpException;
use Symfony\Component\Routing\RouterInterface;
use Symfony\Component\Translation\TranslatorInterface;

/**
 * View test.
 *
 * @author Victor Berchet <victor@suumit.com>
 */
class ViewHandlerTest extends TestCase
{
    private $router;
    private $serializer;
    private $requestStack;

    protected function setUp()
    {
        $this->router = $this->getMockBuilder(RouterInterface::class)->getMock();
        $this->serializer = $this->getMockBuilder(Serializer::class)->getMock();
        $this->requestStack = new RequestStack();
    }

    /**
     * @dataProvider supportsFormatDataProvider
     */
    public function testSupportsFormat($expected, $formats, $customFormatName)
    {
        $viewHandler = $this->createViewHandler($formats);
        $viewHandler->registerHandler($customFormatName, function () {
        });

        $this->assertEquals($expected, $viewHandler->supports('html'));
    }

    public static function supportsFormatDataProvider()
    {
        return [
            'not supported' => [false, ['json' => false], 'xml'],
            'html default' => [true, ['html' => true], 'xml'],
            'html custom' => [true, ['json' => false], 'html'],
            'html both' => [true, ['html' => true], 'html'],
        ];
    }

    public function testRegisterHandle()
    {
        $viewHandler = $this->createViewHandler();
        $viewHandler->registerHandler('html', ($callback = function () {
        }));
        $this->assertAttributeEquals(['html' => $callback], 'customHandlers', $viewHandler);
    }

    /**
     * @dataProvider getStatusCodeDataProvider
     */
    public function testGetStatusCode(
        $expected,
        $data,
        $isSubmitted,
        $isValid,
        $noContentCode,
        $actualStatusCode = null
    ) {
        $form = $this->createMock(FormInterface::class);
        $form
            ->expects($this->any())
            ->method('isSubmitted')
            ->will($this->returnValue($isSubmitted));
        $form
            ->expects($this->any())
            ->method('isValid')
            ->will($this->returnValue($isValid));

        if ($data) {
            $data = ['form' => $form];
        }
        $view = new View($data ?: null, $actualStatusCode ?: null);

        if ($data) {
            $expectedContext = new Context();

            if (null !== $actualStatusCode || $form->isSubmitted() && !$form->isValid()) {
                $expectedContext->setAttribute('status_code', $expected);
            }

            $this->serializer
                ->expects($this->once())
                ->method('serialize')
                ->with($form, 'json', $expectedContext)
                ->willReturn(json_encode(['code' => $expected, 'message' => $isValid ? 'OK' : 'Validation failed']));
        }

        $viewHandler = $this->createViewHandler([], $expected, $noContentCode);
        $this->assertEquals($expected, $viewHandler->createResponse($view, new Request(), 'json')->getStatusCode());
    }

    public static function getStatusCodeDataProvider()
    {
        return [
            'no data' => [Response::HTTP_OK, false, false, false, Response::HTTP_OK],
            'no data with 204' => [Response::HTTP_NO_CONTENT, false, false, false, Response::HTTP_NO_CONTENT],
            'no data, but custom response code' => [Response::HTTP_OK, false, false, false, Response::HTTP_NO_CONTENT, Response::HTTP_OK],
            'form key form not bound' => [Response::HTTP_OK, true, false, true, Response::HTTP_OK],
            'form key form is bound and invalid' => [Response::HTTP_FORBIDDEN, true, true, false, Response::HTTP_OK],
            'form key form is bound and invalid and status code in view is set' => [Response::HTTP_FORBIDDEN, true, true, false, Response::HTTP_OK, Response::HTTP_CREATED],
            'form key form bound and valid' => [Response::HTTP_OK, true, true, true, Response::HTTP_OK],
            'form key null form bound and valid' => [Response::HTTP_OK, true, true, true, Response::HTTP_OK],
        ];
    }

    public function testCreateResponseWithLocation()
    {
        $viewHandler = $this->createViewHandler(['html' => false, 'json' => false, 'xml' => false], Response::HTTP_BAD_REQUEST, Response::HTTP_OK, false);
        $view = new View();
        $view->setLocation('foo');
        $returnedResponse = $viewHandler->createResponse($view, new Request(), 'json');

        $this->assertEquals(Response::HTTP_OK, $returnedResponse->getStatusCode());
        $this->assertEquals('foo', $returnedResponse->headers->get('location'));
    }

    public function testCreateResponseWithLocationAndData()
    {
        $testValue = ['naviter' => 'oudie'];
        $this->setupMockedSerializer($testValue);

        $viewHandler = $this->createViewHandler(['json' => false]);

        $view = new View();
        $view->setStatusCode(Response::HTTP_CREATED);
        $view->setLocation('foo');
        $view->setData($testValue);
        $returnedResponse = $viewHandler->createResponse($view, new Request(), 'json');

        $this->assertEquals('foo', $returnedResponse->headers->get('location'));
        $this->assertEquals(var_export($testValue, true), $returnedResponse->getContent());
    }

    public function testCreateResponseWithRoute()
    {
        $doRoute = function ($name, $parameters) {
            $route = '/';
            foreach ($parameters as $name => $value) {
                $route .= sprintf('%s/%s/', $name, $value);
            }

            return $route;
        };

        $this->router
            ->expects($this->any())
            ->method('generate')
            ->will($this->returnCallback($doRoute));

        $viewHandler = $this->createViewHandler(['json' => false]);

        $view = new View();
        $view->setStatusCode(Response::HTTP_CREATED);
        $view->setRoute('foo');
        $view->setRouteParameters(['id' => 2]);
        $returnedResponse = $viewHandler->createResponse($view, new Request(), 'json');

        $this->assertEquals('/id/2/', $returnedResponse->headers->get('location'));
    }

    public function testShouldReturnErrorResponseWhenDataContainsFormAndFormIsNotValid()
    {
        $this->serializer
            ->expects($this->once())
            ->method('serialize')
            ->will($this->returnCallback(function ($data, $format, $context) {
                return serialize([$data, $context]);
            }));

        //test
        $viewHandler = $this->createViewHandler(null, $expectedFailedValidationCode = Response::HTTP_I_AM_A_TEAPOT);

        $form = $this->getMockBuilder('Symfony\\Component\\Form\\Form')
            ->disableOriginalConstructor()
            ->setMethods(['createView', 'getData', 'isValid', 'isSubmitted'])
            ->getMock();
        $form
            ->expects($this->any())
            ->method('isValid')
            ->will($this->returnValue(false));
        $form
            ->expects($this->any())
            ->method('isSubmitted')
            ->will($this->returnValue(true));

        $view = new View($form);
        $response = $viewHandler->createResponse($view, new Request(), 'json');

        list($data, $context) = unserialize($response->getContent());
        $this->assertInstanceOf('Symfony\\Component\\Form\\Form', $data);
        $this->assertEquals($expectedFailedValidationCode, $context->getAttribute('status_code'));
    }

    /**
     * @dataProvider createResponseWithoutLocationDataProvider
     */
    public function testCreateResponseWithoutLocation($format, $expected, $createViewCalls = 0, $formIsValid = false, $form = false)
    {
        $viewHandler = $this->createViewHandler(['html' => true, 'json' => false]);

        $this->setupMockedSerializer($expected);

        if ($form) {
            $data = $this->getMockBuilder(Form::class)
                ->disableOriginalConstructor()
                ->setMethods(['createView', 'getData', 'isValid', 'isSubmitted'])
                ->getMock();
            $data
                ->expects($this->exactly($createViewCalls))
                ->method('createView')
                ->will($this->returnValue(['bla' => 'toto']));
            $data
                ->expects($this->exactly($createViewCalls))
                ->method('getData')
                ->will($this->returnValue(['bla' => 'toto']));
            $data
                ->expects($this->any())
                ->method('isValid')
                ->will($this->returnValue($formIsValid));
            $data
                ->expects($this->any())
                ->method('isSubmitted')
                ->will($this->returnValue(true));
        } else {
            $data = ['foo' => 'bar'];
        }

        $view = new View($data);
        $response = $viewHandler->createResponse($view, new Request(), $format);
        $this->assertEquals(var_export($expected, true), $response->getContent());
    }

<<<<<<< HEAD
=======
    /**
     * @group legacy
     *
     * @dataProvider createResponseWithoutLocationDataProviderWithTemplatingSupport
     */
    public function testCreateResponseWithoutLocationWithTemplatingSupport($expected, $createViewCalls = 0, $formIsValid = false, $form = false)
    {
        $viewHandler = $this->createViewHandlerWithTemplatingSupport(['html' => true, 'json' => false]);

        $this->templating
            ->expects($this->once())
            ->method('render')
            ->will($this->returnValue(var_export($expected, true)));

        if ($form) {
            $data = $this->getMockBuilder(Form::class)
                ->disableOriginalConstructor()
                ->setMethods(['createView', 'getData', 'isValid', 'isSubmitted'])
                ->getMock();
            $data
                ->expects($this->exactly($createViewCalls))
                ->method('createView')
                ->will($this->returnValue(['bla' => 'toto']));
            $data
                ->expects($this->exactly($createViewCalls))
                ->method('getData')
                ->will($this->returnValue(['bla' => 'toto']));
            $data
                ->expects($this->any())
                ->method('isValid')
                ->will($this->returnValue($formIsValid));
            $data
                ->expects($this->any())
                ->method('isSubmitted')
                ->will($this->returnValue(true));
        } else {
            $data = ['foo' => 'bar'];
        }

        $view = new View($data);
        $response = $viewHandler->createResponse($view, new Request(), 'html');
        $this->assertEquals(var_export($expected, true), $response->getContent());
    }

>>>>>>> 66670963
    private function setupMockedSerializer($expected)
    {
        $this->serializer
            ->expects($this->once())
            ->method('serialize')
            ->will($this->returnValue(var_export($expected, true)));
    }

    public static function createResponseWithoutLocationDataProvider()
    {
        return [
            'no form' => ['json', ['foo' => 'bar']],
            'invalid form' => ['json', ['data' => [0 => 'error', 1 => 'error']], 0, false, true],
        ];
    }

    /**
     * @dataProvider createSerializeNullDataProvider
     */
    public function testSerializeNull($expected, $serializeNull)
    {
        $viewHandler = $this->createViewHandler(['json' => false], 404, 200, $serializeNull);

        if ($serializeNull) {
            $this->serializer
                ->expects($this->once())
                ->method('serialize')
                ->will($this->returnValue(json_encode(null)));
        } else {
            $this->serializer
                ->expects($this->never())
                ->method('serialize');
        }

        $response = $viewHandler->createResponse(new View(), new Request(), 'json');
        $this->assertEquals($expected, $response->getContent());
    }

    public static function createSerializeNullDataProvider()
    {
        return [
            'should serialize null' => ['null', true],
            'should not serialize null' => ['', false],
        ];
    }

    /**
     * @dataProvider createSerializeNullDataValuesDataProvider
     */
    public function testSerializeNullDataValues($expected, $serializeNull)
    {
        $viewHandler = $this->createViewHandler(['json' => false], 404, 200);
        $viewHandler->setSerializeNullStrategy($serializeNull);

        $contextMethod = new \ReflectionMethod($viewHandler, 'getSerializationContext');
        $contextMethod->setAccessible(true);

        $view = new View();
        $context = $contextMethod->invoke($viewHandler, $view);
        $this->assertEquals($expected, $context->getSerializeNull());
    }

    public static function createSerializeNullDataValuesDataProvider()
    {
        return [
            'should serialize null values' => [true, true],
            'should not serialize null values' => [false, false],
        ];
    }

    /**
     * @dataProvider createResponseDataProvider
     */
    public function testCreateResponse($expected, $formats)
    {
        $viewHandler = $this->createViewHandler($formats);
        $viewHandler->registerHandler('html', function ($handler, View $view) {
            return new Response('', $view->getStatusCode());
        });

        $response = $viewHandler->handle(new View(null, $expected), new Request());
        $this->assertEquals($expected, $response->getStatusCode());
    }

    public static function createResponseDataProvider()
    {
        return [
            'no handler' => [Response::HTTP_UNSUPPORTED_MEDIA_TYPE, []],
            'custom handler' => [200, []],
            'transform called' => [200, ['json' => false]],
        ];
    }

    public function testHandleCustom()
    {
        $viewHandler = $this->createViewHandler([]);
        $viewHandler->registerHandler('html', (function () {
            return new Response('foo');
        }));

        $this->requestStack->push(new Request());

        $data = ['foo' => 'bar'];

        $view = new View($data);
        $this->assertEquals('foo', $viewHandler->handle($view)->getContent());
    }

    public function testHandleNotSupported()
    {
        $this->expectException(HttpException::class);

        $viewHandler = $this->createViewHandler([]);

        $this->requestStack->push(new Request());

        $data = ['foo' => 'bar'];

        $view = new View($data);
        $viewHandler->handle($view);
    }

    public function testConfigurableViewHandlerInterface()
    {
        //test
        $viewHandler = $this->createViewHandler();
        $viewHandler->setExclusionStrategyGroups('bar');
        $viewHandler->setExclusionStrategyVersion('1.1');
        $viewHandler->setSerializeNullStrategy(true);

        $contextMethod = new \ReflectionMethod($viewHandler, 'getSerializationContext');
        $contextMethod->setAccessible(true);

        $view = new View();
        $context = $contextMethod->invoke($viewHandler, $view);
        $this->assertEquals(['bar'], $context->getGroups());
        $this->assertEquals('1.1', $context->getVersion());
        $this->assertTrue($context->getSerializeNull());
    }

    /**
     * @dataProvider exceptionWrapperSerializeResponseContentProvider
     *
     * @param string $format
     */
    public function testCreateResponseWithFormErrorsAndSerializationGroups($format)
    {
        $form = Forms::createFormFactory()->createBuilder()
            ->add('name', TextType::class)
            ->add('description', TextType::class)
            ->getForm();

        $form->get('name')->addError(new FormError('Invalid name'));

        $exceptionWrapper = [
            'status_code' => 400,
            'message' => 'Validation Failed',
            'errors' => $form,
        ];

        $view = new View($exceptionWrapper);
        $view->getContext()->addGroups(['Custom']);

        $translatorMock = $this->getMockBuilder(TranslatorInterface::class)
            ->setMethods(['trans', 'transChoice', 'setLocale', 'getLocale'])
            ->getMock();
        $translatorMock
            ->expects($this->any())
            ->method('trans')
            ->will($this->returnArgument(0));

        $viewHandler = $this->createViewHandler([]);
        $response = $viewHandler->createResponse($view, new Request(), $format);

        $viewHandler = $this->createViewHandler([]);
        $view2 = new View($exceptionWrapper);
        $response2 = $viewHandler->createResponse($view2, new Request(), $format);

        $this->assertEquals($response->getContent(), $response2->getContent());
    }

    /**
     * @return array
     */
    public function exceptionWrapperSerializeResponseContentProvider()
    {
        return [
            'json' => ['json'],
            'xml' => ['xml'],
        ];
    }

    private function createViewHandler($formats = null, $failedValidationCode = Response::HTTP_BAD_REQUEST, $emptyContentCode = Response::HTTP_NO_CONTENT, $serializeNull = false)
    {
        return ViewHandler::create(
            $this->router,
            $this->serializer,
            $this->requestStack,
            $formats,
            $failedValidationCode,
            $emptyContentCode,
            $serializeNull
        );
    }
}<|MERGE_RESOLUTION|>--- conflicted
+++ resolved
@@ -261,53 +261,6 @@
         $this->assertEquals(var_export($expected, true), $response->getContent());
     }
 
-<<<<<<< HEAD
-=======
-    /**
-     * @group legacy
-     *
-     * @dataProvider createResponseWithoutLocationDataProviderWithTemplatingSupport
-     */
-    public function testCreateResponseWithoutLocationWithTemplatingSupport($expected, $createViewCalls = 0, $formIsValid = false, $form = false)
-    {
-        $viewHandler = $this->createViewHandlerWithTemplatingSupport(['html' => true, 'json' => false]);
-
-        $this->templating
-            ->expects($this->once())
-            ->method('render')
-            ->will($this->returnValue(var_export($expected, true)));
-
-        if ($form) {
-            $data = $this->getMockBuilder(Form::class)
-                ->disableOriginalConstructor()
-                ->setMethods(['createView', 'getData', 'isValid', 'isSubmitted'])
-                ->getMock();
-            $data
-                ->expects($this->exactly($createViewCalls))
-                ->method('createView')
-                ->will($this->returnValue(['bla' => 'toto']));
-            $data
-                ->expects($this->exactly($createViewCalls))
-                ->method('getData')
-                ->will($this->returnValue(['bla' => 'toto']));
-            $data
-                ->expects($this->any())
-                ->method('isValid')
-                ->will($this->returnValue($formIsValid));
-            $data
-                ->expects($this->any())
-                ->method('isSubmitted')
-                ->will($this->returnValue(true));
-        } else {
-            $data = ['foo' => 'bar'];
-        }
-
-        $view = new View($data);
-        $response = $viewHandler->createResponse($view, new Request(), 'html');
-        $this->assertEquals(var_export($expected, true), $response->getContent());
-    }
-
->>>>>>> 66670963
     private function setupMockedSerializer($expected)
     {
         $this->serializer

<?php

/*
 * This file is part of the FOSRestBundle package.
 *
 * (c) FriendsOfSymfony <http://friendsofsymfony.github.com/>
 *
 * For the full copyright and license information, please view the LICENSE
 * file that was distributed with this source code.
 */

namespace FOS\RestBundle\Tests\View;

use FOS\RestBundle\View\View;
use PHPUnit\Framework\TestCase;
use Symfony\Component\HttpFoundation\Response;

/**
 * View test.
 *
 * @author Victor Berchet <victor@suumit.com>
 */
class ViewTest extends TestCase
{
<<<<<<< HEAD
=======
    /**
     * @group legacy
     */
    public function testSetTemplateTemplateFormat()
    {
        $this->expectException(\InvalidArgumentException::class);

        $view = new View();

        $view->setTemplate('foo');
        $this->assertEquals('foo', $view->getTemplate());

        $view->setTemplate($template = new TemplateReference());
        $this->assertEquals($template, $view->getTemplate());

        $view->setTemplate([]);
    }

>>>>>>> d60e0ba3
    public function testSetLocation()
    {
        $url = 'users';
        $code = 500;

        $view = View::createRedirect($url, $code);
        $this->assertEquals($url, $view->getLocation());
        $this->assertEquals(null, $view->getRoute());
        $this->assertEquals($code, $view->getResponse()->getStatusCode());

        $view = new View();
        $location = 'location';
        $view->setLocation($location);
        $this->assertEquals($location, $view->getLocation());
    }

    public function testSetRoute()
    {
        $routeName = 'users';

        $view = View::createRouteRedirect($routeName, [], Response::HTTP_CREATED);
        $this->assertEquals(null, $view->getLocation());
        $this->assertEquals($routeName, $view->getRoute());
        $this->assertEquals(Response::HTTP_CREATED, $view->getResponse()->getStatusCode());

        $view->setLocation($routeName);
        $this->assertEquals($routeName, $view->getLocation());
        $this->assertEquals(null, $view->getRoute());

        $view = new View();
        $route = 'route';
        $view->setRoute($route);
        $this->assertEquals($route, $view->getRoute());
    }

    /**
     * @dataProvider setDataDataProvider
     */
    public function testSetData($data)
    {
        $view = new View();
        $view->setData($data);
        $this->assertEquals($data, $view->getData());
    }

    public static function setDataDataProvider()
    {
        return [
            'null as data' => [null],
            'array as data' => [['foo' => 'bar']],
        ];
    }

    public function testSetFormat()
    {
        $view = new View();
        $format = 'bar';
        $view->setFormat($format);
        $this->assertEquals($format, $view->getFormat());
    }

    /**
     * @dataProvider viewWithHeadersProvider
     */
    public function testSetHeaders()
    {
        $view = new View();
        $view->setHeaders(['foo' => 'bar']);

        $headers = $view->getResponse()->headers;
        $this->assertTrue($headers->has('foo'));
        $this->assertEquals('bar', $headers->get('foo'));
    }

    public function viewWithHeadersProvider()
    {
        return [
            [(new View())->setHeaders(['foo' => 'bar'])],
            [new View(null, null, ['foo' => 'bar'])],
        ];
    }

    public function testSetStatusCode()
    {
        $view = new View();
        $code = 404;
        $view->setStatusCode($code);
        $this->assertEquals($code, $view->getStatusCode());
        $this->assertEquals($code, $view->getResponse()->getStatusCode());
    }

    public function testGetStatusCodeFromResponse()
    {
        $view = new View();
        $this->assertNull($view->getStatusCode());
        $this->assertEquals(Response::HTTP_OK, $view->getResponse()->getStatusCode()); // default code of the response.
    }
}<|MERGE_RESOLUTION|>--- conflicted
+++ resolved
@@ -22,27 +22,6 @@
  */
 class ViewTest extends TestCase
 {
-<<<<<<< HEAD
-=======
-    /**
-     * @group legacy
-     */
-    public function testSetTemplateTemplateFormat()
-    {
-        $this->expectException(\InvalidArgumentException::class);
-
-        $view = new View();
-
-        $view->setTemplate('foo');
-        $this->assertEquals('foo', $view->getTemplate());
-
-        $view->setTemplate($template = new TemplateReference());
-        $this->assertEquals($template, $view->getTemplate());
-
-        $view->setTemplate([]);
-    }
-
->>>>>>> d60e0ba3
     public function testSetLocation()
     {
         $url = 'users';

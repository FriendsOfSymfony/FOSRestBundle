--- conflicted
+++ resolved
@@ -17,33 +17,18 @@
 {
     // conventional HATEOAS action after REST action
 
-<<<<<<< HEAD
-    /**
-     * [GET] /foos/new.
-     */
-=======
->>>>>>> d6cbe3d6
     public function newFoosAction()
     {
     }
 
-<<<<<<< HEAD
-    /**
-     * [GET] /foos.
-     */
-=======
- // [GET] /foos/new
+    // [GET] /foos/new
 
->>>>>>> d6cbe3d6
     public function getFoosAction()
     {
     }
 
-<<<<<<< HEAD
-=======
- // [GET] /foos
+    // [GET] /foos
 
->>>>>>> d6cbe3d6
     // conventional HATEOAS action before REST action
 
     /**

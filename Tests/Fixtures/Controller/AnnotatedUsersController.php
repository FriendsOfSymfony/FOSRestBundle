<?php

/*
 * This file is part of the FOSRestBundle package.
 *
 * (c) FriendsOfSymfony <http://friendsofsymfony.github.com/>
 *
 * For the full copyright and license information, please view the LICENSE
 * file that was distributed with this source code.
 */

namespace FOS\RestBundle\Tests\Fixtures\Controller;

use FOS\RestBundle\Controller\Annotations\Copy;
use FOS\RestBundle\Controller\Annotations\Delete;
use FOS\RestBundle\Controller\Annotations\Get;
use FOS\RestBundle\Controller\Annotations\Head;
use FOS\RestBundle\Controller\Annotations\Link;
use FOS\RestBundle\Controller\Annotations\Lock;
use FOS\RestBundle\Controller\Annotations\Mkcol;
use FOS\RestBundle\Controller\Annotations\Move;
use FOS\RestBundle\Controller\Annotations\NoRoute;
use FOS\RestBundle\Controller\Annotations\Options;
<<<<<<< HEAD
use FOS\RestBundle\Controller\Annotations\Patch;
=======
>>>>>>> d6cbe3d6
use FOS\RestBundle\Controller\Annotations\Post;
use FOS\RestBundle\Controller\Annotations\PropFind;
use FOS\RestBundle\Controller\Annotations\PropPatch;
use FOS\RestBundle\Controller\Annotations\Put;
<<<<<<< HEAD
=======
use FOS\RestBundle\Controller\Annotations\Patch;
>>>>>>> d6cbe3d6
use FOS\RestBundle\Controller\Annotations\Route;
use FOS\RestBundle\Controller\Annotations\Unlink;
use FOS\RestBundle\Controller\Annotations\Unlock;
use Symfony\Bundle\FrameworkBundle\Controller\Controller;

class AnnotatedUsersController extends Controller
{
    /**
<<<<<<< HEAD
     * [OPTIONS]     /users.
=======
     * @Options
>>>>>>> d6cbe3d6
     */
    public function optionsUsersAction()
    {
    }

    /**
     * [COPY] /users/{id}.
     *
     * @param $id
     *
     * @Copy()
     */
    public function copyUserAction($id)
    {
    }

    /**
     * [PROPFIND] /users/{id}/props/{property}.
     *
     * @param $id
     * @param $property
     *
     * @PropFind()
     */
    public function propfindUserPropsAction($id, $property)
    {
    }

    /**
<<<<<<< HEAD
     * [PROPPATCH] /users/{id}/props/{property}.
     *
     * @param $id
     * @param $property
     *
     * @PropPatch()
     */
    public function proppatchUserPropsAction($id, $property)
    {
    }

    /**
     * [MOVE] /users/{id}.
     *
     * @param $id
     *
     * @Move()
     */
    public function moveUserAction($id)
    {
    }

    /**
     * [MKCOL] /users.
     *
     * @Mkcol()
     */
    public function mkcolUsersAction()
    {
    }

    /**
     * [LOCK] /users/{slug}.
     *
     * @param $slug
     *
     * @Lock()
     */
    public function lockUserAction($slug)
    {
    }

    /**
     * [UNLOCK] /users/{slug}.
     *
     * @param $slug
     *
     * @Unlock()
     */
    public function unlockUserAction($slug)
    {
    }

    /**
     * [OPTIONS]     /users.
     *
     * @Options
=======
     * @Copy()
     */
    public function copyUserAction($id)
    {
    }

 // [COPY] /users/{id}

    /**
     * @PropFind()
     */
    public function propfindUserPropsAction($id, $property)
    {
    }

 // [PROPFIND] /users/{id}/props/{property}

    /**
     * @PropPatch()
     */
    public function proppatchUserPropsAction($id, $property)
    {
    }

 // [PROPPATCH] /users/{id}/props/{property}

    /**
     * @Move()
>>>>>>> d6cbe3d6
     */
    public function moveUserAction($id)
    {
    }

 // [MOVE] /users/{id}

    /**
     * @Mkcol()
     */
    public function mkcolUsersAction()
    {
    }

 // [MKCOL] /users

    /**
     * @Lock()
     */
    public function lockUserAction($slug)
    {
    }

 // [LOCK] /users/{slug}

    /**
     * @Unlock()
     */
    public function unlockUserAction($slug)
    {
    }

 // [UNLOCK] /users/{slug}

    public function boptionsUsersAction()
    {
    }

    /**
     * [GET]     /users.
     */
    public function getUsersAction()
    {
    }

    /**
     * [GET]     /users/{slug}.
     *
     * @Route(requirements={"slug" = "[a-z]+"})
     */
    public function getUserAction($slug)
    {
    }

    /**
     * [GET]     /users/{slug}/posts/{id}.
     *
     * @Route(requirements={"slug" = "[a-z]+", "id" = "\d+"}, options={"expose"=true})
     */
    public function getUserPostAction($slug, $id)
    {
    }

    /**
     * [PATCH]     /users.
     *
     * @Patch
     */
    public function patchUsersAction()
    {
    }

    /**
     * [PATCH]     /users/{slug}.
     *
     * @Patch(requirements={"slug" = "[a-z]+"})
     */
    public function patchUserAction($slug)
    {
    }

    /**
     * [GET]     /users/{slug}/comments/{id}.
     *
     * @Route(requirements={"slug" = "[a-z]+", "id" = "\d+"})
     */
    public function getUserCommentAction($slug, $id)
    {
    }

    /**
     * [POST]    /users/{slug}/rate.
     *
     * @Post(requirements={"slug" = "[a-z]+"})
     */
    public function rateUserAction($slug)
    {
    }

    /**
     * [PATCH, POST]     /users/{slug}/rate_comment/{id}.
     *
     * @Route("/users/{slug}/rate_comment/{id}", requirements={"slug" = "[a-z]+", "id" = "\d+"}, methods={"PATCH", "POST"})
     */
    public function rateUserCommentAction($slug, $id)
    {
    }

    /**
     * [GET]     /users/{slug}/bget.
     *
     * @Get
     */
    public function bgetUserAction($slug)
    {
    }

    /**
     * [POST]    /users/{slug}/bpost.
     *
     * @Post
     */
    public function bpostUserAction($slug)
    {
    }

    /**
     * [PUT]     /users/{slug}/bput.
     *
     * @Put
     */
    public function bputUserAction($slug)
    {
    }

    /**
     * [DELETE]  /users/{slug}/bdel.
     *
     * @Delete
     */
    public function bdelUserAction($slug)
    {
    }

    /**
     * [HEAD]    /users/{slug}/bhead.
     *
     * @Head
     */
    public function bheadUserAction($slug)
    {
    }

    /**
     * [LINK]    /users/{slug}/blink.
     *
     * @Link
     */
    public function bLinkUserAction($slug)
    {
    }

    /**
     * [UNLINK]    /users/{slug}/bunlink.
     *
     * @Unlink
     */
    public function bunlinkUserAction($slug)
    {
    }

    /**
     * @NoRoute
     */
    public function splitUserAction($slug)
    {
    }

    /**
     * [GET]    /users/{slug}/custom.
     *
     * @Route(requirements={"_format"="custom"})
     */
    public function customUserAction($slug)
    {
    }

    /**
     * @Link("/users1", name="_a_link_method")
     * @Get("/users2",  name="_a_get_method")
     * @Get("/users3",  name="_an_other_get_method")
     * @Post("/users4",  name="_a_post_method")
     */
    public function multiplegetUsersAction()
    {
    }

    /**
     * @POST("/users1/{foo}", name="post_users_foo", options={ "method_prefix" = false })
     * @POST("/users2/{foo}", name="post_users_bar", options={ "method_prefix" = false })
     */
    public function multiplepostUsersAction()
    {
    }
}<|MERGE_RESOLUTION|>--- conflicted
+++ resolved
@@ -21,18 +21,11 @@
 use FOS\RestBundle\Controller\Annotations\Move;
 use FOS\RestBundle\Controller\Annotations\NoRoute;
 use FOS\RestBundle\Controller\Annotations\Options;
-<<<<<<< HEAD
 use FOS\RestBundle\Controller\Annotations\Patch;
-=======
->>>>>>> d6cbe3d6
 use FOS\RestBundle\Controller\Annotations\Post;
 use FOS\RestBundle\Controller\Annotations\PropFind;
 use FOS\RestBundle\Controller\Annotations\PropPatch;
 use FOS\RestBundle\Controller\Annotations\Put;
-<<<<<<< HEAD
-=======
-use FOS\RestBundle\Controller\Annotations\Patch;
->>>>>>> d6cbe3d6
 use FOS\RestBundle\Controller\Annotations\Route;
 use FOS\RestBundle\Controller\Annotations\Unlink;
 use FOS\RestBundle\Controller\Annotations\Unlock;
@@ -41,11 +34,7 @@
 class AnnotatedUsersController extends Controller
 {
     /**
-<<<<<<< HEAD
-     * [OPTIONS]     /users.
-=======
      * @Options
->>>>>>> d6cbe3d6
      */
     public function optionsUsersAction()
     {
@@ -75,12 +64,6 @@
     }
 
     /**
-<<<<<<< HEAD
-     * [PROPPATCH] /users/{id}/props/{property}.
-     *
-     * @param $id
-     * @param $property
-     *
      * @PropPatch()
      */
     public function proppatchUserPropsAction($id, $property)
@@ -88,10 +71,6 @@
     }
 
     /**
-     * [MOVE] /users/{id}.
-     *
-     * @param $id
-     *
      * @Move()
      */
     public function moveUserAction($id)
@@ -99,8 +78,6 @@
     }
 
     /**
-     * [MKCOL] /users.
-     *
      * @Mkcol()
      */
     public function mkcolUsersAction()
@@ -108,10 +85,6 @@
     }
 
     /**
-     * [LOCK] /users/{slug}.
-     *
-     * @param $slug
-     *
      * @Lock()
      */
     public function lockUserAction($slug)
@@ -119,83 +92,11 @@
     }
 
     /**
-     * [UNLOCK] /users/{slug}.
-     *
-     * @param $slug
-     *
      * @Unlock()
      */
     public function unlockUserAction($slug)
     {
     }
-
-    /**
-     * [OPTIONS]     /users.
-     *
-     * @Options
-=======
-     * @Copy()
-     */
-    public function copyUserAction($id)
-    {
-    }
-
- // [COPY] /users/{id}
-
-    /**
-     * @PropFind()
-     */
-    public function propfindUserPropsAction($id, $property)
-    {
-    }
-
- // [PROPFIND] /users/{id}/props/{property}
-
-    /**
-     * @PropPatch()
-     */
-    public function proppatchUserPropsAction($id, $property)
-    {
-    }
-
- // [PROPPATCH] /users/{id}/props/{property}
-
-    /**
-     * @Move()
->>>>>>> d6cbe3d6
-     */
-    public function moveUserAction($id)
-    {
-    }
-
- // [MOVE] /users/{id}
-
-    /**
-     * @Mkcol()
-     */
-    public function mkcolUsersAction()
-    {
-    }
-
- // [MKCOL] /users
-
-    /**
-     * @Lock()
-     */
-    public function lockUserAction($slug)
-    {
-    }
-
- // [LOCK] /users/{slug}
-
-    /**
-     * @Unlock()
-     */
-    public function unlockUserAction($slug)
-    {
-    }
-
- // [UNLOCK] /users/{slug}
 
     public function boptionsUsersAction()
     {

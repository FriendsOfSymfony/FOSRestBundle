--- conflicted
+++ resolved
@@ -1,11 +1,6 @@
 copy_user:
-<<<<<<< HEAD
-  methods: [COPY]
-  path:    /users/{id}.{_format}
-=======
   methods:    [COPY]
   path:       /users/{id}.{_format}
->>>>>>> d6cbe3d6
   controller: ::copyUserAction
 
 propfind_user_props:
@@ -29,15 +24,6 @@
   controller: ::mkcolUsersAction
 
 lock_user:
-<<<<<<< HEAD
-  methods: [LOCK]
-  path:    /users/{slug}.{_format}
-  controller: ::lockUserAction
-
-unlock_user:
-  methods: [UNLOCK]
-  path:    /users/{slug}.{_format}
-=======
   methods:    [LOCK]
   path:       /users/{slug}.{_format}
   controller: ::lockUserAction
@@ -45,7 +31,6 @@
 unlock_user:
   methods:    [UNLOCK]
   path:       /users/{slug}.{_format}
->>>>>>> d6cbe3d6
   controller: ::unlockUserAction
 
 get_users:

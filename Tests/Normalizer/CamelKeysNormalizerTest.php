--- conflicted
+++ resolved
@@ -41,24 +41,10 @@
 
     public function normalizeProvider()
     {
-<<<<<<< HEAD
-        return [
-            [[], []],
-            [
-                ['foo' => ['Foo_bar_baz' => ['foo_Bar' => ['foo_bar' => 'foo_bar']]],
-                    'foo_1ar' => ['foo_bar'],
-                ],
-                ['foo' => ['FooBarBaz' => ['fooBar' => ['fooBar' => 'foo_bar']]],
-                    'foo1ar' => ['foo_bar'],
-                ],
-            ],
-        ];
-=======
         $array = $this->normalizeProviderCommon();
         $array[] = array(array('__username' => 'foo', '_password' => 'bar', '_foo_bar' => 'foobar'), array('_Username' => 'foo', 'Password' => 'bar', 'FooBar' => 'foobar'));
 
         return $array;
->>>>>>> 932639b4
     }
 
     /**

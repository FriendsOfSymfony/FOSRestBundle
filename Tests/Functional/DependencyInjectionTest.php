<?php

/*
 * This file is part of the FOSRestBundle package.
 *
 * (c) FriendsOfSymfony <http://friendsofsymfony.github.com/>
 *
 * For the full copyright and license information, please view the LICENSE
 * file that was distributed with this source code.
 */

namespace FOS\RestBundle\Tests\Functional;

use FOS\RestBundle\FOSRestBundle;
use FOS\RestBundle\Serializer\JMSHandlerRegistry;
use FOS\RestBundle\Serializer\JMSHandlerRegistryV2;
use FOS\RestBundle\Serializer\Normalizer\FormErrorHandler;
use JMS\Serializer\Visitor\SerializationVisitorInterface;
use JMS\SerializerBundle\JMSSerializerBundle;
use Symfony\Bundle\FrameworkBundle\FrameworkBundle;
use Symfony\Bundle\FrameworkBundle\Test\KernelTestCase;
use Symfony\Component\Config\Loader\LoaderInterface;
use Symfony\Component\DependencyInjection\Alias;
use Symfony\Component\DependencyInjection\ContainerBuilder;
use Symfony\Component\HttpKernel\Kernel;

class DependencyInjectionTest extends KernelTestCase
{
    public function testSerializerRelatedServicesAreNotRemovedWhenJmsSerializerBundleIsEnabled()
    {
        self::bootKernel();
        $container = self::$kernel->getContainer();

        $this->assertInstanceOf(FormErrorHandler::class, $container->get('test.jms_serializer.form_error_handler'));

        $this->assertInstanceOf(
            interface_exists(SerializationVisitorInterface::class) ? JMSHandlerRegistryV2::class : JMSHandlerRegistry::class,
            $container->get('test.jms_serializer.handler_registry')
        );
    }

    protected static function getKernelClass()
    {
        return TestKernel::class;
    }
}

class TestKernel extends Kernel
{
    public function registerBundles()
    {
        return [
            new FrameworkBundle(),
            new FOSRestBundle(),
            new JMSSerializerBundle(),
        ];
    }

    public function registerContainerConfiguration(LoaderInterface $loader)
    {
        $loader->load(function (ContainerBuilder $container) {
            $container->loadFromExtension('framework', [
                'secret' => 'test',
                'router' => array(
                    'resource' => '%kernel.project_dir%/config/routing.yml',
                ),
            ]);
            $container->loadFromExtension('fos_rest', [
                'exception' => [
                    'exception_controller' => 'fos_rest.exception.controller::showAction',
                ],
<<<<<<< HEAD
=======
                'routing_loader' => [
                    'parse_controller_name' => false,
                ],
                'service' => [
                    'templating' => null,
                ],
                'view' => [
                    'default_engine' => null,
                    'force_redirects' => [],
                ],
>>>>>>> 94b9b53f
            ]);
            $container->setAlias('test.jms_serializer.handler_registry', new Alias('jms_serializer.handler_registry', true));
            $container->setAlias('test.jms_serializer.form_error_handler', new Alias('jms_serializer.form_error_handler', true));
        });
    }

    public function getCacheDir()
    {
        return sys_get_temp_dir().'/'.str_replace('\\', '-', get_class($this)).'/cache/'.$this->environment;
    }
}<|MERGE_RESOLUTION|>--- conflicted
+++ resolved
@@ -69,11 +69,6 @@
                 'exception' => [
                     'exception_controller' => 'fos_rest.exception.controller::showAction',
                 ],
-<<<<<<< HEAD
-=======
-                'routing_loader' => [
-                    'parse_controller_name' => false,
-                ],
                 'service' => [
                     'templating' => null,
                 ],
@@ -81,7 +76,6 @@
                     'default_engine' => null,
                     'force_redirects' => [],
                 ],
->>>>>>> 94b9b53f
             ]);
             $container->setAlias('test.jms_serializer.handler_registry', new Alias('jms_serializer.handler_registry', true));
             $container->setAlias('test.jms_serializer.form_error_handler', new Alias('jms_serializer.form_error_handler', true));

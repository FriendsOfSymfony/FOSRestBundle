--- conflicted
+++ resolved
@@ -66,16 +66,9 @@
                 ),
             ]);
             $container->loadFromExtension('fos_rest', [
-<<<<<<< HEAD
-                'exception' => null,
-=======
                 'exception' => [
                     'exception_controller' => 'fos_rest.exception.controller::showAction',
                 ],
-                'routing_loader' => [
-                    'parse_controller_name' => false,
-                ],
->>>>>>> 99626147
             ]);
             $container->setAlias('test.jms_serializer.handler_registry', new Alias('jms_serializer.handler_registry', true));
             $container->setAlias('test.jms_serializer.form_error_handler', new Alias('jms_serializer.form_error_handler', true));

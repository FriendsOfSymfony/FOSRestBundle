<?php

/*
 * This file is part of the FOSRestBundle package.
 *
 * (c) FriendsOfSymfony <http://friendsofsymfony.github.com/>
 *
 * For the full copyright and license information, please view the LICENSE
 * file that was distributed with this source code.
 */

namespace FOS\RestBundle\Tests\Functional;

/**
 * Test class for serialization errors and exceptions.
 *
 * @author Florian Voutzinos <florian@voutzinos.com>
 */
class SerializerErrorTest extends WebTestCase
{
    /**
     * @dataProvider serializeExceptionJsonProvider
     */
    public function testSerializeExceptionJson($testCase, $expectedContent)
    {
        $this->iniSet('error_log', file_exists('/dev/null') ? '/dev/null' : 'nul');

<<<<<<< HEAD
        $client = $this->createClient(['test_case' => $testCase]);
=======
        $client = $this->createClient(array('test_case' => $testCase, 'debug' => false));
>>>>>>> 078a0325
        $client->request('GET', '/serializer-error/exception.json');

        $this->assertEquals($expectedContent, $client->getResponse()->getContent());
    }

    public function serializeExceptionJsonProvider()
    {
        return [
            ['Serializer', '{"code":500,"message":"Something bad happened.","errors":null}'],
            ['JMSSerializer', '{"code":500,"message":"Something bad happened."}'],
        ];
    }

    /**
     * @dataProvider serializeExceptionXmlProvider
     */
    public function testSerializeExceptionXml($testCase, $expectedContent)
    {
        $this->iniSet('error_log', file_exists('/dev/null') ? '/dev/null' : 'nul');

<<<<<<< HEAD
        $client = $this->createClient(['test_case' => $testCase]);
=======
        $client = $this->createClient(array('test_case' => $testCase, 'debug' => false));
>>>>>>> 078a0325
        $client->request('GET', '/serializer-error/exception.xml');

        $this->assertEquals($expectedContent, $client->getResponse()->getContent());
    }

    public function serializeExceptionXmlProvider()
    {
        $expectedSerializerContent = <<<XML
<?xml version="1.0"?>
<response><code>500</code><message>Something bad happened.</message><errors/></response>

XML;

        $expectedJMSContent = <<<XML
<?xml version="1.0" encoding="UTF-8"?>
<result xmlns:xsi="http://www.w3.org/2001/XMLSchema-instance">
  <code>500</code>
  <message><![CDATA[Something bad happened.]]></message>
  <errors xsi:nil="true"/>
</result>

XML;

        return [
            ['Serializer', $expectedSerializerContent],
            ['JMSSerializer', $expectedJMSContent],
        ];
    }

    /**
     * @dataProvider serializeInvalidFormJsonProvider
     */
    public function testSerializeInvalidFormJson($testCase, $expectedContent)
    {
<<<<<<< HEAD
        $client = $this->createClient(['test_case' => $testCase]);
=======
        $client = $this->createClient(array('test_case' => $testCase, 'debug' => false));
>>>>>>> 078a0325
        $client->request('GET', '/serializer-error/invalid-form.json');

        $this->assertEquals($expectedContent, $client->getResponse()->getContent());
    }

    public function serializeInvalidFormJsonProvider()
    {
        return [
            ['Serializer', '{"code":400,"message":"Validation Failed","errors":{"children":{"name":{"errors":["This value should not be blank."]}}}}'],
            ['JMSSerializer', '{"code":400,"message":"Validation Failed","errors":{"children":{"name":{"errors":["This value should not be blank."]}}}}'],
        ];
    }

    /**
     * @dataProvider serializeInvalidFormXmlProvider
     */
    public function testSerializeInvalidFormXml($testCase, $expectedContent)
    {
<<<<<<< HEAD
        $client = $this->createClient(['test_case' => $testCase]);
=======
        $client = $this->createClient(array('test_case' => $testCase, 'debug' => false));
>>>>>>> 078a0325
        $client->request('GET', '/serializer-error/invalid-form.xml');

        $this->assertEquals($expectedContent, $client->getResponse()->getContent());
    }

    public function serializeInvalidFormXmlProvider()
    {
        $expectedSerializerContent = <<<XML
<?xml version="1.0"?>
<response><code>400</code><message>Validation Failed</message><errors><children><name><errors>This value should not be blank.</errors></name></children></errors></response>

XML;

        $expectedJMSContent = <<<XML
<?xml version="1.0" encoding="UTF-8"?>
<result>
  <code>400</code>
  <message><![CDATA[Validation Failed]]></message>
  <errors>
    <form name="form">
      <errors/>
      <form name="name">
        <errors>
          <entry><![CDATA[This value should not be blank.]]></entry>
        </errors>
      </form>
    </form>
  </errors>
</result>

XML;

        return [
            ['Serializer', $expectedSerializerContent],
            ['JMSSerializer', $expectedJMSContent],
        ];
    }
}<|MERGE_RESOLUTION|>--- conflicted
+++ resolved
@@ -25,11 +25,7 @@
     {
         $this->iniSet('error_log', file_exists('/dev/null') ? '/dev/null' : 'nul');
 
-<<<<<<< HEAD
-        $client = $this->createClient(['test_case' => $testCase]);
-=======
-        $client = $this->createClient(array('test_case' => $testCase, 'debug' => false));
->>>>>>> 078a0325
+        $client = $this->createClient(['test_case' => $testCase, 'debug' => false]);
         $client->request('GET', '/serializer-error/exception.json');
 
         $this->assertEquals($expectedContent, $client->getResponse()->getContent());
@@ -50,11 +46,7 @@
     {
         $this->iniSet('error_log', file_exists('/dev/null') ? '/dev/null' : 'nul');
 
-<<<<<<< HEAD
-        $client = $this->createClient(['test_case' => $testCase]);
-=======
-        $client = $this->createClient(array('test_case' => $testCase, 'debug' => false));
->>>>>>> 078a0325
+        $client = $this->createClient(['test_case' => $testCase, 'debug' => false]);
         $client->request('GET', '/serializer-error/exception.xml');
 
         $this->assertEquals($expectedContent, $client->getResponse()->getContent());
@@ -89,11 +81,7 @@
      */
     public function testSerializeInvalidFormJson($testCase, $expectedContent)
     {
-<<<<<<< HEAD
-        $client = $this->createClient(['test_case' => $testCase]);
-=======
-        $client = $this->createClient(array('test_case' => $testCase, 'debug' => false));
->>>>>>> 078a0325
+        $client = $this->createClient(['test_case' => $testCase, 'debug' => false]);
         $client->request('GET', '/serializer-error/invalid-form.json');
 
         $this->assertEquals($expectedContent, $client->getResponse()->getContent());
@@ -112,11 +100,7 @@
      */
     public function testSerializeInvalidFormXml($testCase, $expectedContent)
     {
-<<<<<<< HEAD
-        $client = $this->createClient(['test_case' => $testCase]);
-=======
-        $client = $this->createClient(array('test_case' => $testCase, 'debug' => false));
->>>>>>> 078a0325
+        $client = $this->createClient(['test_case' => $testCase, 'debug' => false]);
         $client->request('GET', '/serializer-error/invalid-form.xml');
 
         $this->assertEquals($expectedContent, $client->getResponse()->getContent());

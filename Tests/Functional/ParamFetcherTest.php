<?php

/*
 * This file is part of the FOSRestBundle package.
 *
 * (c) FriendsOfSymfony <http://friendsofsymfony.github.com/>
 *
 * For the full copyright and license information, please view the LICENSE
 * file that was distributed with this source code.
 */

namespace FOS\RestBundle\Tests\Functional;

use Symfony\Component\HttpFoundation\File\UploadedFile;

/**
 * @author Ener-Getick <egetick@gmail.com>
 */
class ParamFetcherTest extends WebTestCase
{
    private $validRaw = [
        'foo' => 'raw',
        'bar' => 'foo',
    ];
    private $validMap = [
        'foo' => 'map',
        'foobar' => 'foo',
    ];

    public function setUp()
    {
        $this->client = $this->createClient(['test_case' => 'ParamFetcher']);
    }

    public function testDefaultParameters()
    {
        $this->client->request('POST', '/params');

        $this->assertArraySubset(['raw' => 'invalid', 'map' => 'invalid2 %', 'bar' => null], $this->getData());
    }

    public function testValidRawParameter()
    {
        $this->client->request('POST', '/params', ['raw' => $this->validRaw, 'map' => $this->validMap]);

        $this->assertArraySubset(['raw' => $this->validRaw, 'map' => 'invalid2 %', 'bar' => null], $this->getData());
    }

    public function testValidMapParameter()
    {
        $map = [
            'foo' => $this->validMap,
            'bar' => $this->validMap,
        ];
        $this->client->request('POST', '/params', ['raw' => 'bar', 'map' => $map, 'bar' => 'bar foo']);

        $this->assertArraySubset(['raw' => 'invalid', 'map' => $map, 'bar' => 'bar foo'], $this->getData());
    }

    public function testWithSubRequests()
    {
        $this->client->request('POST', '/params/test?foo=quz', array('raw' => $this->validRaw));
        $this->assertArraySubset(array(
            'before' => array('foo' => 'quz', 'bar' => 'foo'),
            'during' => array('raw' => $this->validRaw, 'map' => 'invalid2 %', 'bar' => null),
            'after' => array('foo' => 'quz', 'bar' => 'foo'),
        ), $this->getData());
    }

<<<<<<< HEAD
    public function testFileParam()
    {
        $image = new UploadedFile(
            'Tests/Fixtures/Asset/cat.jpeg',
            $singleFileName = 'cat.jpeg',
            'image/jpeg',
            123
        );

        $this->client->request('POST', '/file/test', array(), array('single_file' => $image));

        $this->assertEquals(array(
            'single_file' => $singleFileName,
        ), $this->getData());
    }

    public function testFileParamNull()
    {
        $this->client->request('POST', '/file/test', array(), array());

        $this->assertEquals(array(
            'single_file' => 'noFile',
        ), $this->getData());
    }

    public function testFileParamArrayNullItem()
    {
        $images = [
            new UploadedFile(
                'Tests/Fixtures/Asset/cat.jpeg',
                $imageName = 'cat.jpeg',
                'image/jpeg',
                1234
            ),
            new UploadedFile(
                'Tests/Fixtures/Asset/bar.txt',
                $txtName = 'bar.txt',
                'text/plain',
                123
            ),
        ];

        $this->client->request('POST', '/file/collection/test', array(), array('array_files' => $images));

        $this->assertEquals(array(
            'array_files' => [$imageName, $txtName],
        ), $this->getData());
    }

    public function testFileParamImageConstraintArray()
    {
        $images = [
            new UploadedFile(
                'Tests/Fixtures/Asset/cat.jpeg',
                $imageName = 'cat.jpeg',
                'image/jpeg',
                12345
            ),
            new UploadedFile(
                'Tests/Fixtures/Asset/cat.jpeg',
                $imageName2 = 'cat.jpeg',
                'image/jpeg',
                1234
            ),
        ];

        $this->client->request('POST', '/image/collection/test', array(), array('array_images' => $images));

        $this->assertEquals(array(
            'array_images' => [$imageName, $imageName2],
        ), $this->getData());
    }

    public function testFileParamImageConstraintArrayException()
    {
        $images = [
            new UploadedFile(
                'Tests/Fixtures/Asset/cat.jpeg',
                $imageName = 'cat.jpeg',
                'image/jpeg',
                12345
            ),
            new UploadedFile(
                'Tests/Fixtures/Asset/bar.txt',
                $file = 'bar.txt',
                'plain/text',
                1234
            ),
        ];

        $this->client->request('POST', '/image/collection/test', array(), array('array_images' => $images));

        $this->assertEquals(array(
            'array_images' => 'NotAnImage',
        ), $this->getData());
=======
    public function testValidQueryParameter()
    {
        $this->client->request('POST', '/params?foz=val1');
    }

    /**
     * @expectedException Symfony\Component\HttpKernel\Exception\BadRequestHttpException
     * @expectedExceptionMessage 'baz' param is incompatible with foz param.
     */
    public function testIncompatibleQueryParameter()
    {
        $this->client->request('POST', '/params?foz=val1&baz=val2');
>>>>>>> ae2a3e7d
    }

    protected function getData()
    {
        return json_decode($this->client->getResponse()->getContent(), true);
    }
}<|MERGE_RESOLUTION|>--- conflicted
+++ resolved
@@ -67,7 +67,6 @@
         ), $this->getData());
     }
 
-<<<<<<< HEAD
     public function testFileParam()
     {
         $image = new UploadedFile(
@@ -163,7 +162,8 @@
         $this->assertEquals(array(
             'array_images' => 'NotAnImage',
         ), $this->getData());
-=======
+    }
+
     public function testValidQueryParameter()
     {
         $this->client->request('POST', '/params?foz=val1');
@@ -176,7 +176,6 @@
     public function testIncompatibleQueryParameter()
     {
         $this->client->request('POST', '/params?foz=val1&baz=val2');
->>>>>>> ae2a3e7d
     }
 
     protected function getData()

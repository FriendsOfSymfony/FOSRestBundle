--- conflicted
+++ resolved
@@ -28,11 +28,10 @@
     resource: FOS\RestBundle\Tests\Functional\Bundle\TestBundle\Controller\ArticleController
     type:     rest
 
-<<<<<<< HEAD
 test_redirect_endpoint:
     path:     /hello/{name}
     defaults: { _controller: TestBundle:Article:redirect }
-=======
+
 test_allowed_methods1:
     path:     /allowed-methods
     methods: ['GET', 'LOCK']
@@ -41,5 +40,4 @@
 test_allowed_methods2:
     path:     /allowed-methods
     methods: ['POST', 'PUT']
-    defaults: { _controller: TestBundle:AllowedMethods:index }
->>>>>>> 00bc8829
+    defaults: { _controller: TestBundle:AllowedMethods:index }
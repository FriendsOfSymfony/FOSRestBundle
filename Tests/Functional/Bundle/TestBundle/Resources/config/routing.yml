--- conflicted
+++ resolved
@@ -18,12 +18,8 @@
 
 test_param_fetcher:
     path:     /params
-<<<<<<< HEAD
-    defaults: { _controller: TestBundle:ParamFetcher:params }
-=======
     defaults: { _controller: TestBundle:ParamFetcher:params }
 
 test_param_fetcher_test:
     path:     /params/test
-    defaults: { _controller: TestBundle:ParamFetcher:test }
->>>>>>> 91869789
+    defaults: { _controller: TestBundle:ParamFetcher:test }
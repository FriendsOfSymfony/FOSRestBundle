--- conflicted
+++ resolved
@@ -26,12 +26,8 @@
 
 test_view_response_listener:
     resource: FOS\RestBundle\Tests\Functional\Bundle\TestBundle\Controller\ArticleController
-<<<<<<< HEAD
     type:     rest
 
 test_redirect_endpoint:
     path:     /hello/{name}
-    defaults: { _controller: TestBundle:Article:redirect }
-=======
-    type:     rest
->>>>>>> 8fdbfede
+    defaults: { _controller: TestBundle:Article:redirect }
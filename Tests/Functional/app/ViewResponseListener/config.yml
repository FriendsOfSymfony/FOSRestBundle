--- conflicted
+++ resolved
@@ -12,14 +12,7 @@
         formats:
             xml:  true
             json: true
-<<<<<<< HEAD
-=======
-        force_redirects: []
     body_listener: true
-    exception:
-        exception_listener: false
-        serialize_exceptions: false
->>>>>>> 36b044bd
     format_listener:
         rules:
             - { path: ^/, priorities: [ json, xml ], fallback_format: ~, prefer_extension: true }

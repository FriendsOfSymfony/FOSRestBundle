--- conflicted
+++ resolved
@@ -16,15 +16,9 @@
         force_redirects: []
     format_listener:
         rules:
-<<<<<<< HEAD
-            - { path: ^/, priorities: [ html, json, xml ], fallback_format: ~, prefer_extension: true }
-=======
             - { path: ^/, priorities: [ json, xml ], fallback_format: ~, prefer_extension: true }
-    routing_loader:
-        parse_controller_name: false
     service:
         templating: ~
->>>>>>> 94b9b53f
 
 twig:
     exception_controller: ~

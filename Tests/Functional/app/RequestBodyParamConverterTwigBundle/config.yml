imports:
    - { resource: ../config/default.yml }
    - { resource: ../config/sensio_framework_extra.yml }

framework:
    serializer: true
    router:
        resource: "%kernel.project_dir%/RequestBodyParamConverterTwigBundle/routing.yml"
        strict_requirements: true

fos_rest:
    body_converter:
        enabled: true
<<<<<<< HEAD
=======
    exception:
        exception_listener: false
    routing_loader: false
>>>>>>> 92afde25

sensio_framework_extra:
    request:
        converters: true

twig:
    strict_variables: '%kernel.debug%'

services:
    get_set_method_normalizer:
        class: Symfony\Component\Serializer\Normalizer\GetSetMethodNormalizer
        tags:
            - { name: serializer.normalizer }<|MERGE_RESOLUTION|>--- conflicted
+++ resolved
@@ -11,12 +11,8 @@
 fos_rest:
     body_converter:
         enabled: true
-<<<<<<< HEAD
-=======
     exception:
         exception_listener: false
-    routing_loader: false
->>>>>>> 92afde25
 
 sensio_framework_extra:
     request:

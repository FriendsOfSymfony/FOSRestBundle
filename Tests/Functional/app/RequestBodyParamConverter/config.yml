--- conflicted
+++ resolved
@@ -11,18 +11,9 @@
 fos_rest:
     body_converter:
         enabled: true
-<<<<<<< HEAD
-=======
     exception:
         exception_listener: false
         serialize_exceptions: false
-    routing_loader: false
-    service:
-        templating: ~
-    view:
-        default_engine: ~
-        force_redirects: []
->>>>>>> 92afde25
 
 sensio_framework_extra:
     request:

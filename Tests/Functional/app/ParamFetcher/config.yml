imports:
    - { resource: ../config/default.yml }
    - { resource: ../config/sensio_framework_extra.yml }

parameters:
    bar: bar
    foo: foo
    invalid2: invalid2

framework:
    serializer:
        enabled: true

fos_rest:
<<<<<<< HEAD
    param_fetcher_listener: true
=======
    param_fetcher_listener: true
    routing_loader:
        parse_controller_name: false
    service:
        templating: ~
    view:
        default_engine: ~
        force_redirects: []
>>>>>>> 94b9b53f
<|MERGE_RESOLUTION|>--- conflicted
+++ resolved
@@ -12,15 +12,9 @@
         enabled: true
 
 fos_rest:
-<<<<<<< HEAD
     param_fetcher_listener: true
-=======
-    param_fetcher_listener: true
-    routing_loader:
-        parse_controller_name: false
     service:
         templating: ~
     view:
         default_engine: ~
-        force_redirects: []
->>>>>>> 94b9b53f
+        force_redirects: []
--- conflicted
+++ resolved
@@ -7,13 +7,8 @@
         enabled: true
 
 fos_rest:
-<<<<<<< HEAD
-=======
-    routing_loader:
-        parse_controller_name: false
     service:
         templating: ~
->>>>>>> 94b9b53f
     view:
         default_engine: ~
         force_redirects: []

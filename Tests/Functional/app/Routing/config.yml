--- conflicted
+++ resolved
@@ -6,15 +6,9 @@
         enabled: true
     router: { resource: "%kernel.project_dir%/Routing/routing.yml" }
 
-<<<<<<< HEAD
-fos_rest: ~
-=======
 fos_rest:
-    routing_loader:
-        parse_controller_name: false
     service:
         templating: ~
     view:
         default_engine: ~
-        force_redirects: []
->>>>>>> 94b9b53f
+        force_redirects: []
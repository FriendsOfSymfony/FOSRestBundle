--- conflicted
+++ resolved
@@ -13,7 +13,6 @@
 
 use FOS\RestBundle\DependencyInjection\Compiler\FormatListenerRulesPass;
 use Symfony\Component\DependencyInjection\ContainerBuilder;
-use Symfony\Component\DependencyInjection\Definition;
 
 /**
  * @author Eduardo Gulias Davis <me@egulias.com>
@@ -22,13 +21,9 @@
 {
     public function testRulesAreAddedWhenFormatListenerAndProfilerToolbarAreEnabled()
     {
-<<<<<<< HEAD
-        $definition = $this->getMock(Definition::class, ['addMethod']);
-=======
         $definition = $this->getMockBuilder('Symfony\Component\DependencyInjection\Definition')
             ->setMethods(array('addMethod'))
             ->getMock();
->>>>>>> 044328aa
 
         $container = $this->getMockBuilder(ContainerBuilder::class)
             ->setMethods(['hasDefinition', 'getDefinition', 'hasParameter', 'getParameter'])
@@ -72,13 +67,9 @@
 
     public function testNoRulesAreAddedWhenProfilerToolbarAreDisabled()
     {
-<<<<<<< HEAD
-        $definition = $this->getMock(Definition::class, ['addMethod']);
-=======
         $definition = $this->getMockBuilder('Symfony\Component\DependencyInjection\Definition')
             ->setMethods(array('addMethod'))
             ->getMock();
->>>>>>> 044328aa
 
         $container = $this->getMockBuilder(ContainerBuilder::class)
             ->setMethods(['hasDefinition', 'getDefinition', 'hasParameter', 'getParameter'])

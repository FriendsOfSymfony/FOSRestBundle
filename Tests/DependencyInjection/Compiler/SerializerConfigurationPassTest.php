<?php

/*
 * This file is part of the FOSRestBundle package.
 *
 * (c) FriendsOfSymfony <http://friendsofsymfony.github.com/>
 *
 * For the full copyright and license information, please view the LICENSE
 * file that was distributed with this source code.
 */

namespace FOS\RestBundle\Tests\DependencyInjection\Compiler;

use FOS\RestBundle\DependencyInjection\Compiler\SerializerConfigurationPass;
use Symfony\Component\DependencyInjection\ContainerBuilder;

/**
 * SerializerConfigurationPassTest test.
 */
class SerializerConfigurationPassTest extends \PHPUnit_Framework_TestCase
{
    /**
     * @var ContainerBuilder
     */
    private $container;

    protected function setUp()
    {
<<<<<<< HEAD
        $container = $this->getMockBuilder(ContainerBuilder::class)
            ->setMethods(['has'])
            ->getMock();
=======
        $this->container = new ContainerBuilder();
    }
>>>>>>> 09a39f2f

    public function testLegacyShouldDoNothingIfSerializerIsFound()
    {
        $this->container->register('fos_rest.serializer', 'foo');

        $compiler = new SerializerConfigurationPass();
        $compiler->process($this->container);

        $this->assertSame('foo', $this->container->getDefinition('fos_rest.serializer')->getClass());
    }

    public function testShouldDoNothingIfSerializerIsFound()
    {
        $serializer = $this->getMock('FOS\RestBundle\Serializer\Serializer');
        $this->container->register('fos_rest.serializer', get_class($serializer));

        $compiler = new SerializerConfigurationPass();
        $compiler->process($this->container);

        $this->assertSame(get_class($serializer), $this->container->getDefinition('fos_rest.serializer')->getClass());
    }

    /**
     * @expectedException \InvalidArgumentException
     */
    public function testShouldThrowInvalidArgumentExceptionWhenNoSerializerIsFound()
    {
<<<<<<< HEAD
        $container = $this->getMockBuilder(ContainerBuilder::class)
            ->setMethods(['has'])
            ->getMock();

        $container->method('has')
            ->will($this->returnValueMap([
                ['fos_rest.serializer', false],
                ['jms_serializer.serializer', false],
                ['serializer', false], ]));

=======
>>>>>>> 09a39f2f
        $compiler = new SerializerConfigurationPass();
        $compiler->process($this->container);
    }

    public function testShouldConfigureJMSSerializer()
    {
<<<<<<< HEAD
        $container = $this->getMockBuilder(ContainerBuilder::class)
            ->setMethods(['has', 'setAlias', 'removeDefinition'])
            ->getMock();

        $container->method('has')
            ->will($this->returnValueMap([
                ['fos_rest.serializer', false],
                ['jms_serializer.serializer', true],
                ['serializer', true],
            ]));

        $container->expects($this->exactly(2))
            ->method('setAlias')
            ->withConsecutive(
                [$this->equalTo('fos_rest.serializer'), $this->equalTo('jms_serializer.serializer')],
                [$this->equalTo('fos_rest.serializer'), $this->equalTo('serializer')]
            );
=======
        $this->container->register('jms_serializer.serializer', 'JMS\Serializer\Serializer');
>>>>>>> 09a39f2f

        $compiler = new SerializerConfigurationPass();
        $compiler->process($this->container);

        $this->assertSame('fos_rest.serializer.jms', (string) $this->container->getAlias('fos_rest.serializer'));
    }

    public function testShouldConfigureCoreSerializer()
    {
<<<<<<< HEAD
        $container = $this->getMockBuilder(ContainerBuilder::class)
            ->setMethods(['has', 'setAlias', 'removeDefinition'])
            ->getMock();

        $container->method('has')
            ->will($this->returnValueMap([
                ['fos_rest.serializer', false],
                ['jms_serializer.serializer', false],
                ['serializer', true], ]));
=======
        $this->container->register('serializer', 'Symfony\Component\Serializer\Serializer');
        $this->container->register('fos_rest.serializer.exception_wrapper_serialize_handler');

        $compiler = new SerializerConfigurationPass();
        $compiler->process($this->container);
>>>>>>> 09a39f2f

        $this->assertSame('fos_rest.serializer.symfony', (string) $this->container->getAlias('fos_rest.serializer'));
        $this->assertTrue(!$this->container->has('fos_rest.serializer.exception_wrapper_serialize_handler'));
    }

    public function testSerializerServiceSupersedesJmsSerializerService()
    {
        $this->container->register('jms_serializer.serializer', 'JMS\Serializer\Serializer');
        $this->container->register('serializer', 'Symfony\Component\Serializer\Serializer');

        $compiler = new SerializerConfigurationPass();
        $compiler->process($this->container);

        $this->assertSame('fos_rest.serializer.symfony', (string) $this->container->getAlias('fos_rest.serializer'));
    }

    public function testSerializerServiceCanBeJmsSerializer()
    {
        $this->container->register('jms_serializer.serializer', 'JMS\Serializer\Serializer');
        $this->container->register('serializer', 'JMS\Serializer\Serializer');

        $compiler = new SerializerConfigurationPass();
        $compiler->process($this->container);

        $this->assertSame('fos_rest.serializer.jms', (string) $this->container->getAlias('fos_rest.serializer'));
    }
}<|MERGE_RESOLUTION|>--- conflicted
+++ resolved
@@ -26,23 +26,7 @@
 
     protected function setUp()
     {
-<<<<<<< HEAD
-        $container = $this->getMockBuilder(ContainerBuilder::class)
-            ->setMethods(['has'])
-            ->getMock();
-=======
         $this->container = new ContainerBuilder();
-    }
->>>>>>> 09a39f2f
-
-    public function testLegacyShouldDoNothingIfSerializerIsFound()
-    {
-        $this->container->register('fos_rest.serializer', 'foo');
-
-        $compiler = new SerializerConfigurationPass();
-        $compiler->process($this->container);
-
-        $this->assertSame('foo', $this->container->getDefinition('fos_rest.serializer')->getClass());
     }
 
     public function testShouldDoNothingIfSerializerIsFound()
@@ -61,46 +45,13 @@
      */
     public function testShouldThrowInvalidArgumentExceptionWhenNoSerializerIsFound()
     {
-<<<<<<< HEAD
-        $container = $this->getMockBuilder(ContainerBuilder::class)
-            ->setMethods(['has'])
-            ->getMock();
-
-        $container->method('has')
-            ->will($this->returnValueMap([
-                ['fos_rest.serializer', false],
-                ['jms_serializer.serializer', false],
-                ['serializer', false], ]));
-
-=======
->>>>>>> 09a39f2f
         $compiler = new SerializerConfigurationPass();
         $compiler->process($this->container);
     }
 
     public function testShouldConfigureJMSSerializer()
     {
-<<<<<<< HEAD
-        $container = $this->getMockBuilder(ContainerBuilder::class)
-            ->setMethods(['has', 'setAlias', 'removeDefinition'])
-            ->getMock();
-
-        $container->method('has')
-            ->will($this->returnValueMap([
-                ['fos_rest.serializer', false],
-                ['jms_serializer.serializer', true],
-                ['serializer', true],
-            ]));
-
-        $container->expects($this->exactly(2))
-            ->method('setAlias')
-            ->withConsecutive(
-                [$this->equalTo('fos_rest.serializer'), $this->equalTo('jms_serializer.serializer')],
-                [$this->equalTo('fos_rest.serializer'), $this->equalTo('serializer')]
-            );
-=======
         $this->container->register('jms_serializer.serializer', 'JMS\Serializer\Serializer');
->>>>>>> 09a39f2f
 
         $compiler = new SerializerConfigurationPass();
         $compiler->process($this->container);
@@ -110,23 +61,11 @@
 
     public function testShouldConfigureCoreSerializer()
     {
-<<<<<<< HEAD
-        $container = $this->getMockBuilder(ContainerBuilder::class)
-            ->setMethods(['has', 'setAlias', 'removeDefinition'])
-            ->getMock();
-
-        $container->method('has')
-            ->will($this->returnValueMap([
-                ['fos_rest.serializer', false],
-                ['jms_serializer.serializer', false],
-                ['serializer', true], ]));
-=======
         $this->container->register('serializer', 'Symfony\Component\Serializer\Serializer');
         $this->container->register('fos_rest.serializer.exception_wrapper_serialize_handler');
 
         $compiler = new SerializerConfigurationPass();
         $compiler->process($this->container);
->>>>>>> 09a39f2f
 
         $this->assertSame('fos_rest.serializer.symfony', (string) $this->container->getAlias('fos_rest.serializer'));
         $this->assertTrue(!$this->container->has('fos_rest.serializer.exception_wrapper_serialize_handler'));

<?php

/*
 * This file is part of the FOSRestBundle package.
 *
 * (c) FriendsOfSymfony <http://friendsofsymfony.github.com/>
 *
 * For the full copyright and license information, please view the LICENSE
 * file that was distributed with this source code.
 */

namespace FOS\RestBundle\Tests\DependencyInjection;

use FOS\RestBundle\DependencyInjection\Configuration;
use PHPUnit\Framework\TestCase;
use Symfony\Component\Config\Definition\Exception\InvalidConfigurationException;
use Symfony\Component\Config\Definition\Processor;
use Symfony\Component\HttpFoundation\Response;
use Symfony\Component\HttpKernel\Exception\NotFoundHttpException;
use Symfony\Component\Routing\Exception\MethodNotAllowedException;

/**
 * Class ConfigurationTest.
 *
 * @author Evgenij Efimov <edefimov.it@gmail.com>
 */
class ConfigurationTest extends TestCase
{
    /**
     * Test object.
     *
     * @var Configuration
     */
    private $configuration;

    /**
     * Configuration processor.
     *
     * @var Processor
     */
    private $processor;

    /**
     * testExceptionCodesAcceptsIntegers.
     */
    public function testExceptionCodesAcceptsIntegers()
    {
        $expectedConfig = [
            \RuntimeException::class => 500,
            \TypeError::class => 500,
        ];

        $config = $this->processor->processConfiguration(
            $this->configuration,
            [
                [
                    'exception' => [
                        'codes' => $expectedConfig,
                        'exception_listener' => false,
                        'serialize_exceptions' => false,
                    ],
                    'routing_loader' => false,
                    'service' => [
                        'templating' => null,
                    ],
                    'view' => [
                        'default_engine' => null,
                    ],
                ],
            ]
        );

        self::assertSame($expectedConfig, $config['exception']['codes']);
    }

    /**
     * testThatResponseConstantsConvertedToCodes.
     */
    public function testThatResponseConstantsConvertedToCodes()
    {
        $expectedResult = [
            NotFoundHttpException::class => Response::HTTP_NOT_FOUND,
            MethodNotAllowedException::class => Response::HTTP_METHOD_NOT_ALLOWED,
        ];
        $config = [
            'exception' => [
                'codes' => [
                    NotFoundHttpException::class => 'HTTP_NOT_FOUND',
                    MethodNotAllowedException::class => 'HTTP_METHOD_NOT_ALLOWED',
                ],
                'exception_listener' => false,
                'serialize_exceptions' => false,
            ],
            'routing_loader' => false,
            'service' => [
                'templating' => null,
            ],
            'view' => [
                'default_engine' => null,
            ],
        ];

        $config = $this->processor->processConfiguration($this->configuration, [$config]);

        self::assertArrayHasKey('codes', $config['exception']);
        self::assertSame($expectedResult, $config['exception']['codes'], 'Response constants were not converted');
    }

    /**
     * testThatIfExceptionCodeIncorrectExceptionIsThrown.
     *
     * @param mixed $value Test value
     *
     * @dataProvider incorrectExceptionCodeProvider
     */
    public function testThatIfExceptionCodeIncorrectExceptionIsThrown($value)
    {
        $this->expectException(InvalidConfigurationException::class);
        $this->expectExceptionMessage(sprintf('Invalid HTTP code in fos_rest.exception.codes, see %s for all valid codes.', Response::class));

        $this->processor->processConfiguration(
            $this->configuration,
            [
                [
                    'exception' => [
                        'codes' => [
                            \RuntimeException::class => $value,
                        ],
                        'exception_listener' => false,
                        'serialize_exceptions' => false,
                    ],
                    'routing_loader' => false,
                    'service' => [
                        'templating' => null,
                    ],
                    'view' => [
                        'default_engine' => null,
                    ],
                ],
            ]
        );
    }

    public function testLoadBadMessagesClassThrowsException()
    {
        $this->expectException(InvalidConfigurationException::class);

        $this->processor->processConfiguration(
            $this->configuration,
            [
                [
                    'exception' => [
                        'exception_listener' => false,
                        'messages' => [
                            'UnknownException' => true,
                        ],
                        'serialize_exceptions' => false,
                    ],
                    'routing_loader' => false,
                    'service' => [
                        'templating' => null,
                    ],
                    'view' => [
                        'default_engine' => null,
                    ],
                ],
            ]
        );
    }

<<<<<<< HEAD
=======
    /**
     * @expectedException \Symfony\Component\Config\Definition\Exception\InvalidConfigurationException
     * @expectedExceptionMessage Could not load class 'UnknownException' or the class does not extend from '\Throwable'
     */
>>>>>>> 3d8501db
    public function testLoadBadCodesClassThrowsException()
    {
        $this->expectException(InvalidConfigurationException::class);
        $this->expectExceptionMessage(sprintf('Could not load class "UnknownException" or the class does not extend from "%s"', \Exception::class));

        $this->processor->processConfiguration(
            $this->configuration,
            [
                [
                    'exception' => [
                        'codes' => [
                            'UnknownException' => 404,
                        ],
                        'exception_listener' => false,
                        'serialize_exceptions' => false,
                    ],
                    'routing_loader' => false,
                    'service' => [
                        'templating' => null,
                    ],
                    'view' => [
                        'default_engine' => null,
                    ],
                ],
            ]
        );
    }

    public function testOverwriteFormatListenerRulesDoesNotMerge()
    {
        $configuration = $this->processor->processConfiguration(
            $this->configuration,
            [
                [
                    'exception' => [
                        'exception_listener' => false,
                        'serialize_exceptions' => false,
                    ],
                    'format_listener' => [
                        'rules' => [
                            [
                                'path' => '^/admin',
                                'priorities' => ['html'],
                            ],
                            [
                                'path' => '^/',
                                'priorities' => ['html', 'json'],
                            ],
                        ],
                    ],
                    'routing_loader' => false,
                    'service' => [
                        'templating' => null,
                    ],
                    'view' => [
                        'default_engine' => null,
                    ],
                ],
                [
                    'format_listener' => [
                        'rules' => [
                            [
                                'path' => '^/',
                                'priorities' => ['json'],
                            ],
                        ],
                    ],
                ],
            ]
        );

        $expected = [
            [
                'path' => '^/',
                'priorities' => ['json'],
                'host' => null,
                'methods' => null,
                'attributes' => [],
                'stop' => false,
                'prefer_extension' => true,
                'fallback_format' => 'html',
            ],
        ];

        $this->assertEquals($expected, $configuration['format_listener']['rules']);
    }

    /**
     * incorrectExceptionCodeProvider.
     *
     * @return array
     */
    public function incorrectExceptionCodeProvider()
    {
        return [
            ['404'], // Integer as string in not acceptable
            ['Any text'],
            [true],
            [false],
            [null],
        ];
    }

    /**
     * {@inheritdoc}
     */
    protected function setUp()
    {
        parent::setUp();
        $this->configuration = new Configuration(false);
        $this->processor = new Processor();
    }
}<|MERGE_RESOLUTION|>--- conflicted
+++ resolved
@@ -168,17 +168,10 @@
         );
     }
 
-<<<<<<< HEAD
-=======
-    /**
-     * @expectedException \Symfony\Component\Config\Definition\Exception\InvalidConfigurationException
-     * @expectedExceptionMessage Could not load class 'UnknownException' or the class does not extend from '\Throwable'
-     */
->>>>>>> 3d8501db
     public function testLoadBadCodesClassThrowsException()
     {
         $this->expectException(InvalidConfigurationException::class);
-        $this->expectExceptionMessage(sprintf('Could not load class "UnknownException" or the class does not extend from "%s"', \Exception::class));
+        $this->expectExceptionMessage(sprintf('Could not load class "UnknownException" or the class does not extend from "%s"', \Throwable::class));
 
         $this->processor->processConfiguration(
             $this->configuration,

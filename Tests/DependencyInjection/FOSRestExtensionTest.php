<?php

/*
 * This file is part of the FOSRestBundle package.
 *
 * (c) FriendsOfSymfony <http://friendsofsymfony.github.com/>
 *
 * For the full copyright and license information, please view the LICENSE
 * file that was distributed with this source code.
 */

namespace FOS\RestBundle\Tests\DependencyInjection;

use FOS\RestBundle\DependencyInjection\FOSRestExtension;
use Symfony\Component\DependencyInjection\ContainerBuilder;
use Symfony\Component\DependencyInjection\Definition;
use Symfony\Component\DependencyInjection\DefinitionDecorator;
use Symfony\Component\DependencyInjection\Reference;

/**
 * FOSRestExtension test.
 *
 * @author Bulat Shakirzyanov <avalanche123>
 * @author Konstantin Kudryashov <ever.zet@gmail.com>
 */
class FOSRestExtensionTest extends \PHPUnit_Framework_TestCase
{
    /**
     * @var ContainerBuilder
     */
    private $container;

    /**
     * @var FOSRestExtension
     */
    private $extension;

    /**
     * @var bool
     */
    private $includeFormat;

    /**
     * @var array
     */
    private $formats;

    /**
     * @var string
     */
    private $defaultFormat;

    public function setUp()
    {
        $this->container = new ContainerBuilder();
<<<<<<< HEAD
        $this->container->setParameter('kernel.bundles', ['JMSSerializerBundle' => true]);
=======
        $this->container->setParameter('kernel.bundles', array('JMSSerializerBundle' => true));
>>>>>>> 932639b4
        $this->container->setParameter('kernel.debug', false);
        $this->extension = new FOSRestExtension();
        $this->includeFormat = true;
        $this->formats = [
            'json' => false,
            'xml' => false,
            'html' => true,
        ];
        $this->defaultFormat = null;
    }

    public function tearDown()
    {
        unset($this->container, $this->extension);
    }

    public function testDisableBodyListener()
    {
        $config = [
            'fos_rest' => ['body_listener' => false],
        ];
        $this->extension->load($config, $this->container);

        $this->assertFalse($this->container->hasDefinition('fos_rest.body_listener'));
    }

    public function testLoadBodyListenerWithDefaults()
    {
        $this->extension->load([], $this->container);
        $decoders = [
            'json' => 'fos_rest.decoder.json',
            'xml' => 'fos_rest.decoder.xml',
        ];

        $this->assertTrue($this->container->hasDefinition('fos_rest.body_listener'));
        $this->assertEquals($decoders, $this->container->getDefinition('fos_rest.decoder_provider')->getArgument(1));
        $this->assertFalse($this->container->getDefinition('fos_rest.body_listener')->getArgument(1));
        $this->assertCount(2, $this->container->getDefinition('fos_rest.body_listener')->getArguments());
    }

    public function testLoadBodyListenerWithNormalizerString()
    {
        $config = [
            'fos_rest' => ['body_listener' => [
                'array_normalizer' => 'fos_rest.normalizer.camel_keys',
            ]],
        ];

        $this->extension->load($config, $this->container);
        $normalizerArgument = $this->container->getDefinition('fos_rest.body_listener')->getArgument(2);

        $this->assertInstanceOf(Reference::class, $normalizerArgument);
        $this->assertEquals('fos_rest.normalizer.camel_keys', (string) $normalizerArgument);
    }

    public function testLoadBodyListenerWithNormalizerArray()
    {
        $config = [
            'fos_rest' => ['body_listener' => [
                'array_normalizer' => [
                    'service' => 'fos_rest.normalizer.camel_keys',
                ],
            ]],
        ];

        $this->extension->load($config, $this->container);
        $bodyListener = $this->container->getDefinition('fos_rest.body_listener');
        $normalizerArgument = $bodyListener->getArgument(2);
        $normalizeForms = $bodyListener->getArgument(3);

        $this->assertCount(4, $bodyListener->getArguments());
        $this->assertInstanceOf(Reference::class, $normalizerArgument);
        $this->assertEquals('fos_rest.normalizer.camel_keys', (string) $normalizerArgument);
        $this->assertEquals(false, $normalizeForms);
    }

    public function testLoadBodyListenerWithNormalizerArrayAndForms()
    {
        $config = [
            'fos_rest' => ['body_listener' => [
                'array_normalizer' => [
                    'service' => 'fos_rest.normalizer.camel_keys',
                    'forms' => true,
                ],
            ]],
        ];

        $this->extension->load($config, $this->container);
        $bodyListener = $this->container->getDefinition('fos_rest.body_listener');
        $normalizerArgument = $bodyListener->getArgument(2);
        $normalizeForms = $bodyListener->getArgument(3);

        $this->assertCount(4, $bodyListener->getArguments());
        $this->assertInstanceOf(Reference::class, $normalizerArgument);
        $this->assertEquals('fos_rest.normalizer.camel_keys', (string) $normalizerArgument);
        $this->assertEquals(true, $normalizeForms);
    }

    public function testDisableFormatListener()
    {
        $config = [
            'fos_rest' => ['format_listener' => false],
        ];
        $this->extension->load($config, $this->container);

        $this->assertFalse($this->container->hasDefinition('fos_rest.format_listener'));
    }

    public function testLoadFormatListenerWithDefaults()
    {
        $this->extension->load([], $this->container);

        $this->assertFalse($this->container->hasDefinition('fos_rest.format_listener'));
    }

    public function testLoadFormatListenerWithSingleRule()
    {
        $config = [
            'fos_rest' => ['format_listener' => [
                'rules' => ['path' => '/'],
            ]],
        ];
        $this->extension->load($config, $this->container);

        $this->assertTrue($this->container->hasDefinition('fos_rest.format_listener'));
    }

    public function testLoadParamFetcherListener()
    {
        $config = [
            'fos_rest' => ['param_fetcher_listener' => true],
        ];
        $this->extension->load($config, $this->container);

        $this->assertTrue($this->container->hasDefinition('fos_rest.param_fetcher_listener'));
        $this->assertFalse($this->container->getDefinition('fos_rest.param_fetcher_listener')->getArgument(1));
    }

    public function testLoadParamFetcherListenerForce()
    {
        $config = [
            'fos_rest' => ['param_fetcher_listener' => 'force'],
        ];
        $this->extension->load($config, $this->container);

        $this->assertTrue($this->container->hasDefinition('fos_rest.param_fetcher_listener'));
        $this->assertTrue($this->container->getDefinition('fos_rest.param_fetcher_listener')->getArgument(1));
    }

    public function testLoadFormatListenerWithMultipleRule()
    {
        $config = [
            'fos_rest' => ['format_listener' => [
                'rules' => [
                    ['path' => '/foo'],
                    ['path' => '/'],
                ],
            ]],
        ];
        $this->extension->load($config, $this->container);

        $this->assertTrue($this->container->hasDefinition('fos_rest.format_listener'));
    }

    /**
     * @expectedException \Symfony\Component\Config\Definition\Exception\InvalidConfigurationException
     */
    public function testLoadFormatListenerMediaTypeNoRules()
    {
        $config = [
            'fos_rest' => ['format_listener' => [
                'media_type' => true,
            ]],
        ];
        $this->extension->load($config, $this->container);
    }

    public function testLoadServicesWithDefaults()
    {
        $this->extension->load([], $this->container);

        $this->assertAlias('fos_rest.view_handler.default', 'fos_rest.view_handler');
    }

    public function testDisableViewResponseListener()
    {
        $config = [
            'fos_rest' => ['view' => ['view_response_listener' => false]],
        ];
        $this->extension->load($config, $this->container);

        $this->assertFalse($this->container->hasDefinition('fos_rest.view_response_listener'));
    }

    public function testLoadViewResponseListener()
    {
        $config = [
            'fos_rest' => ['view' => ['view_response_listener' => true]],
        ];
        $this->extension->load($config, $this->container);

        $this->assertTrue($this->container->hasDefinition('fos_rest.view_response_listener'));
        $this->assertFalse($this->container->getDefinition('fos_rest.view_response_listener')->getArgument(1));
    }

    public function testLoadViewResponseListenerForce()
    {
        $config = [
            'fos_rest' => ['view' => ['view_response_listener' => 'force']],
        ];
        $this->extension->load($config, $this->container);

        $this->assertTrue($this->container->hasDefinition('fos_rest.view_response_listener'));
        $this->assertTrue($this->container->getDefinition('fos_rest.view_response_listener')->getArgument(1));
    }

    public function testForceEmptyContentDefault()
    {
        $this->extension->load([], $this->container);
        $this->assertEquals(204, $this->container->getDefinition('fos_rest.view_handler.default')->getArgument(6));
    }

    public function testForceEmptyContentIs200()
    {
        $config = ['fos_rest' => ['view' => ['empty_content' => 200]]];
        $this->extension->load($config, $this->container);
        $this->assertEquals(200, $this->container->getDefinition('fos_rest.view_handler.default')->getArgument(6));
    }

    public function testViewSerializeNullDefault()
    {
        $this->extension->load([], $this->container);
        $this->assertFalse($this->container->getDefinition('fos_rest.view_handler.default')->getArgument(7));
    }

    public function testViewSerializeNullIsTrue()
    {
        $config = ['fos_rest' => ['view' => ['serialize_null' => true]]];
        $this->extension->load($config, $this->container);
        $this->assertTrue($this->container->getDefinition('fos_rest.view_handler.default')->getArgument(7));
    }

    public function testValidatorAliasWhenEnabled()
    {
        $config = ['fos_rest' => ['body_converter' => ['validate' => true]]];
        $this->extension->load($config, $this->container);
        $this->assertAlias('validator', 'fos_rest.validator');
    }

    public function testValidatorAliasWhenDisabled()
    {
        $config = ['fos_rest' => ['body_converter' => ['validate' => false]]];
        $this->extension->load($config, $this->container);
        $this->assertFalse($this->container->has('fos_rest.validator'));
    }

    public function testBodyConvertorDisabledAndSerializerVersionGiven()
    {
        $config = ['fos_rest' => ['body_converter' => ['enabled' => false], 'serializer' => ['version' => '1.0']]];
        $this->extension->load($config, $this->container);
    }

    public function testBodyConvertorDisabledAndSerializerGroupsGiven()
    {
        $config = ['fos_rest' => ['body_converter' => ['enabled' => false], 'serializer' => ['groups' => ['Default']]]];
        $this->extension->load($config, $this->container);
    }

    /**
     * Test that extension loads properly.
     */
    public function testConfigLoad()
    {
        $controllerLoaderDefinitionName = 'fos_rest.routing.loader.controller';
        $controllerLoaderClass = 'FOS\RestBundle\Routing\Loader\RestRouteLoader';

        $yamlCollectionLoaderDefinitionName = 'fos_rest.routing.loader.yaml_collection';
        $yamlCollectionLoaderClass = 'FOS\RestBundle\Routing\Loader\RestYamlCollectionLoader';

        $xmlCollectionLoaderDefinitionName = 'fos_rest.routing.loader.xml_collection';
        $xmlCollectionLoaderClass = 'FOS\RestBundle\Routing\Loader\RestXmlCollectionLoader';

        $this->extension->load([], $this->container);

        $this->assertTrue($this->container->hasDefinition($controllerLoaderDefinitionName));
        $this->assertValidRestRouteLoader($this->container->getDefinition($controllerLoaderDefinitionName));

        $this->assertTrue($this->container->hasDefinition($yamlCollectionLoaderDefinitionName));
        $this->assertValidRestFileLoader(
            $this->container->getDefinition($yamlCollectionLoaderDefinitionName),
            $this->includeFormat,
            $this->formats,
            $this->defaultFormat
        );

        $this->assertTrue($this->container->hasDefinition($xmlCollectionLoaderDefinitionName));
        $this->assertValidRestFileLoader(
            $this->container->getDefinition($xmlCollectionLoaderDefinitionName),
            $this->includeFormat,
            $this->formats,
            $this->defaultFormat
        );
    }

    public function testIncludeFormatDisabled()
    {
        $this->extension->load(
            [
                'fos_rest' => [
                    'routing_loader' => [
                        'include_format' => false,
                    ],
                ],
            ],
            $this->container
        );

        $yamlCollectionLoaderDefinitionName = 'fos_rest.routing.loader.yaml_collection';
        $this->assertValidRestFileLoader(
            $this->container->getDefinition($yamlCollectionLoaderDefinitionName),
            false,
            $this->formats,
            $this->defaultFormat
        );

        $xmlCollectionLoaderDefinitionName = 'fos_rest.routing.loader.xml_collection';
        $this->assertValidRestFileLoader(
            $this->container->getDefinition($xmlCollectionLoaderDefinitionName),
            false,
            $this->formats,
            $this->defaultFormat
        );
    }

    public function testDefaultFormat()
    {
        $this->extension->load(
            [
                'fos_rest' => [
                    'routing_loader' => [
                        'default_format' => 'xml',
                    ],
                ],
            ],
            $this->container
        );

        $yamlCollectionLoaderDefinitionName = 'fos_rest.routing.loader.yaml_collection';
        $this->assertValidRestFileLoader(
            $this->container->getDefinition($yamlCollectionLoaderDefinitionName),
            $this->includeFormat,
            $this->formats,
            'xml'
        );

        $xmlCollectionLoaderDefinitionName = 'fos_rest.routing.loader.xml_collection';
        $this->assertValidRestFileLoader(
            $this->container->getDefinition($xmlCollectionLoaderDefinitionName),
            $this->includeFormat,
            $this->formats,
            'xml'
        );
    }

    public function testFormats()
    {
        $this->extension->load(
            [
                'fos_rest' => [
                    'view' => [
                        'formats' => [
                            'json' => false,
                            'xml' => true,
                        ],
                    ],
                ],
            ],
            $this->container
        );

        $yamlCollectionLoaderDefinitionName = 'fos_rest.routing.loader.yaml_collection';
        $this->assertValidRestFileLoader(
            $this->container->getDefinition($yamlCollectionLoaderDefinitionName),
            $this->includeFormat,
            [
                'xml' => false,
                'html' => true,
            ],
            $this->defaultFormat
        );

        $xmlCollectionLoaderDefinitionName = 'fos_rest.routing.loader.xml_collection';
        $this->assertValidRestFileLoader(
            $this->container->getDefinition($xmlCollectionLoaderDefinitionName),
            $this->includeFormat,
            [
                'xml' => false,
                'html' => true,
            ],
            $this->defaultFormat
        );
    }

    /**
     * @expectedException \InvalidArgumentException
     */
    public function testLoadBadClassThrowsException()
    {
        $this->extension->load([
            'fos_rest' => [
                'exception' => [
                    'messages' => [
                        'UnknownException' => true,
                    ],
                ],
            ],
        ], $this->container);
    }

    /**
     * @expectedException \InvalidArgumentException
     * @expectedExceptionMessage Could not load class 'UnknownException' or the class does not extend from '\Exception'
     */
    public function testLoadBadMessagesClassThrowsException()
    {
        $this->extension->load([
            'fos_rest' => [
                'exception' => [
                    'codes' => [
                        'UnknownException' => 404,
                    ],
                ],
            ],
        ], $this->container);
    }

    public function testLoadOkMessagesClass()
    {
        $this->extension->load([
            'fos_rest' => [
                'exception' => [
                    'codes' => [
                        'Exception' => 404,
                    ],
                ],
            ],
        ], $this->container);
        $this->assertFalse($this->container->hasDefinition('fos_rest.exception.codes'));
    }

    /**
     * @dataProvider getLoadBadCodeValueThrowsExceptionData
     *
     * @expectedException Symfony\Component\Config\Definition\Exception\InvalidConfigurationException
     * @expectedExceptionMessage Invalid HTTP code in fos_rest.exception.codes
     */
    public function testLoadBadCodeValueThrowsException($value)
    {
        $this->extension->load([
            'fos_rest' => [
                'exception' => [
                    'codes' => [
                        'Exception' => $value,
                    ],
                ],
            ],
        ], $this->container);
    }

    public function getLoadBadCodeValueThrowsExceptionData()
    {
        $data = [
            null,
            'HTTP_NOT_EXISTS',
            'some random string',
            true,
        ];

        return array_map(function ($i) {
            return [$i];
        }, $data);
    }

    /**
     * Test exception.debug config value uses kernel.debug value by default or provided value.
     *
     * @dataProvider getShowExceptionData
     *
     * @param bool        $kernelDebug     kernel.debug param value
     * @param array       $exceptionConfig Exception config
     * @param bool|string $expectedValue   Expected value of show_exception argument
     */
    public function testExceptionDebug($kernelDebug, $exceptionConfig, $expectedValue)
    {
        $this->container->setParameter('kernel.debug', $kernelDebug);
        $extension = new FOSRestExtension();

<<<<<<< HEAD
        $extension->load([
            'fos_rest' => [
                'exception' => $exceptionConfig,
            ],
        ], $this->container);

        $definition = $this->container->getDefinition('fos_rest.exception.controller');
        $this->assertSame($expectedValue, $definition->getArgument(2));

        $definition = $this->container->getDefinition('fos_rest.serializer.exception_normalizer.jms');
        $this->assertSame($expectedValue, $definition->getArgument(1));

        $definition = $this->container->getDefinition('fos_rest.serializer.exception_normalizer.symfony');
        $this->assertSame($expectedValue, $definition->getArgument(1));
=======
        $extension->load(array(
            'fos_rest' => array(
                'exception' => $exceptionConfig,
            ),
        ), $this->container);

        $definition = $this->container->getDefinition('fos_rest.controller.exception');
        $this->assertSame($expectedValue, $this->container->getParameter('fos_rest.exception.debug'));
>>>>>>> 932639b4
    }

    public static function getShowExceptionData()
    {
<<<<<<< HEAD
        return [
            'empty config, kernel.debug is true' => [
                true,
                [],
                true,
            ],
            'empty config, kernel.debug is false' => [
                false,
                [],
                false,
            ],
            'config debug true' => [
                false,
                ['debug' => true],
                true,
            ],
            'config debug false' => [
                true,
                ['debug' => false],
                false,
            ],
            'config debug null, kernel.debug true' => [
                false,
                ['debug' => null],
                true,
            ],
            'config debug null, kernel.debug false' => [
                false,
                ['debug' => null],
                true,
            ],
        ];
=======
        return array(
            'empty config, kernel.debug is true' => array(
                true,
                array(),
                true,
            ),
            'empty config, kernel.debug is false' => array(
                false,
                array(),
                false,
            ),
            'config debug true' => array(
                false,
                array('debug' => true),
                true,
            ),
            'config debug false' => array(
                true,
                array('debug' => false),
                false,
            ),
            'config debug null, kernel.debug true' => array(
                false,
                array('debug' => null),
                true,
            ),
            'config debug null, kernel.debug false' => array(
                false,
                array('debug' => null),
                true,
            ),
        );
>>>>>>> 932639b4
    }

    /**
     * Assert that loader definition described properly.
     *
     * @param Definition $loader loader definition
     */
    private function assertValidRestRouteLoader(Definition $loader)
    {
        $arguments = $loader->getArguments();

        $this->assertEquals(5, count($arguments));
        $this->assertEquals('service_container', (string) $arguments[0]);
        $this->assertEquals('file_locator', (string) $arguments[1]);
        $this->assertEquals('controller_name_converter', (string) $arguments[2]);
        $this->assertEquals('fos_rest.routing.loader.reader.controller', (string) $arguments[3]);
        $this->assertNull($arguments[4]);
        $this->assertArrayHasKey('routing.loader', $loader->getTags());
    }

    /**
     * Assert that loader definition described properly.
     *
     * @param Definition $loader        loader definition
     * @param bool       $includeFormat whether or not the requested view format must be included in the route path
     * @param string[]   $formats       supported view formats
     * @param string     $defaultFormat default view format
     */
    private function assertValidRestFileLoader(
        Definition $loader,
        $includeFormat,
        array $formats,
        $defaultFormat
    ) {
        $locatorRef = new Reference('file_locator');
        $processorRef = new Reference('fos_rest.routing.loader.processor');
        $arguments = $loader->getArguments();

        $this->assertEquals(5, count($arguments));
        $this->assertEquals($locatorRef, $arguments[0]);
        $this->assertEquals($processorRef, $arguments[1]);
        $this->assertSame($includeFormat, $arguments[2]);
        $this->assertEquals($formats, $arguments[3]);
        $this->assertSame($defaultFormat, $arguments[4]);
        $this->assertArrayHasKey('routing.loader', $loader->getTags());
    }

    private function assertAlias($value, $key)
    {
        $this->assertEquals($value, (string) $this->container->getAlias($key), sprintf('%s alias is correct', $key));
    }

    public function testCheckViewHandlerWithJsonp()
    {
        $this->extension->load(['fos_rest' => ['view' => ['jsonp_handler' => null]]], $this->container);

        $this->assertTrue($this->container->has('fos_rest.view_handler'));

        $viewHandler = $this->container->getDefinition('fos_rest.view_handler');
        $this->assertInstanceOf(DefinitionDecorator::class, $viewHandler);
    }

    public function testSerializerExceptionNormalizer()
    {
        $this->extension->load(['fos_rest' => ['exception' => true]], $this->container);

        $this->assertTrue($this->container->has('fos_rest.serializer.exception_normalizer.symfony'));
    }

    public function testZoneMatcherListenerDefault()
    {
        $this->extension->load(array('fos_rest' => array()), $this->container);

        $this->assertFalse($this->container->has('fos_rest.zone_matcher_listener'));
    }

    public function testZoneMatcherListener()
    {
        $config = array('fos_rest' => array(
            'zone' => array(
                'first' => array('path' => '/api/*'),
                'second' => array('path' => '/^second', 'ips' => '127.0.0.1'),
            ),
        ));

        $this->extension->load($config, $this->container);
        $zoneMatcherListener = $this->container->getDefinition('fos_rest.zone_matcher_listener');
        $addRequestMatcherCalls = $zoneMatcherListener->getMethodCalls();

        $this->assertTrue($this->container->has('fos_rest.zone_matcher_listener'));
        $this->assertEquals('FOS\RestBundle\EventListener\ZoneMatcherListener', $zoneMatcherListener->getClass());
        $this->assertCount(2, $addRequestMatcherCalls);

        // First zone
        $this->assertEquals('addRequestMatcher', $addRequestMatcherCalls[0][0]);
        $requestMatcherFirstId = (string) $addRequestMatcherCalls[0][1][0];
        $requestMatcherFirst = $this->container->getDefinition($requestMatcherFirstId);
        $this->assertInstanceOf(DefinitionDecorator::class, $requestMatcherFirst);
        $this->assertEquals('/api/*', $requestMatcherFirst->getArgument(0));

        // Second zone
        $this->assertEquals('addRequestMatcher', $addRequestMatcherCalls[1][0]);
        $requestMatcherSecondId = (string) $addRequestMatcherCalls[1][1][0];
        $requestMatcherSecond = $this->container->getDefinition($requestMatcherSecondId);
        $this->assertInstanceOf(DefinitionDecorator::class, $requestMatcherSecond);
        $this->assertEquals('/^second', $requestMatcherSecond->getArgument(0));
        $this->assertEquals(array('127.0.0.1'), $requestMatcherSecond->getArgument(3));
    }

    public function testZoneMatcherListenerDefault()
    {
        $this->extension->load(array('fos_rest' => array()), $this->container);

        $this->assertFalse($this->container->has('fos_rest.zone_matcher_listener'));
    }

    public function testZoneMatcherListener()
    {
        $config = array('fos_rest' => array(
            'zone' => array(
                'first' => array('path' => '/api/*'),
                'second' => array('path' => '/^second', 'ips' => '127.0.0.1'),
            ),
        ));

        $this->extension->load($config, $this->container);
        $zoneMatcherListener = $this->container->getDefinition('fos_rest.zone_matcher_listener');
        $addRequestMatcherCalls = $zoneMatcherListener->getMethodCalls();

        $this->assertTrue($this->container->has('fos_rest.zone_matcher_listener'));
        $this->assertEquals('FOS\RestBundle\EventListener\ZoneMatcherListener', $zoneMatcherListener->getClass());
        $this->assertCount(2, $addRequestMatcherCalls);

        // First zone
        $this->assertEquals('addRequestMatcher', $addRequestMatcherCalls[0][0]);
        $requestMatcherFirstId = (string) $addRequestMatcherCalls[0][1][0];
        $requestMatcherFirst = $this->container->getDefinition($requestMatcherFirstId);
        $this->assertInstanceOf('Symfony\Component\DependencyInjection\DefinitionDecorator', $requestMatcherFirst->getClass());
        $this->assertEquals('/api/*', $requestMatcherFirst->getArgument(0));

        // Second zone
        $this->assertEquals('addRequestMatcher', $addRequestMatcherCalls[1][0]);
        $requestMatcherSecondId = (string) $addRequestMatcherCalls[1][1][0];
        $requestMatcherSecond = $this->container->getDefinition($requestMatcherSecondId);
        $this->assertInstanceOf('Symfony\Component\DependencyInjection\DefinitionDecorator', $requestMatcherSecond->getClass());
        $this->assertEquals('/^second', $requestMatcherSecond->getArgument(0));
        $this->assertEquals(array('127.0.0.1'), $requestMatcherSecond->getArgument(3));
    }
}<|MERGE_RESOLUTION|>--- conflicted
+++ resolved
@@ -53,11 +53,7 @@
     public function setUp()
     {
         $this->container = new ContainerBuilder();
-<<<<<<< HEAD
-        $this->container->setParameter('kernel.bundles', ['JMSSerializerBundle' => true]);
-=======
         $this->container->setParameter('kernel.bundles', array('JMSSerializerBundle' => true));
->>>>>>> 932639b4
         $this->container->setParameter('kernel.debug', false);
         $this->extension = new FOSRestExtension();
         $this->includeFormat = true;
@@ -555,69 +551,24 @@
         $this->container->setParameter('kernel.debug', $kernelDebug);
         $extension = new FOSRestExtension();
 
-<<<<<<< HEAD
-        $extension->load([
-            'fos_rest' => [
-                'exception' => $exceptionConfig,
-            ],
-        ], $this->container);
-
-        $definition = $this->container->getDefinition('fos_rest.exception.controller');
-        $this->assertSame($expectedValue, $definition->getArgument(2));
-
-        $definition = $this->container->getDefinition('fos_rest.serializer.exception_normalizer.jms');
-        $this->assertSame($expectedValue, $definition->getArgument(1));
-
-        $definition = $this->container->getDefinition('fos_rest.serializer.exception_normalizer.symfony');
-        $this->assertSame($expectedValue, $definition->getArgument(1));
-=======
         $extension->load(array(
             'fos_rest' => array(
                 'exception' => $exceptionConfig,
             ),
         ), $this->container);
 
-        $definition = $this->container->getDefinition('fos_rest.controller.exception');
-        $this->assertSame($expectedValue, $this->container->getParameter('fos_rest.exception.debug'));
->>>>>>> 932639b4
+        $definition = $this->container->getDefinition('fos_rest.exception.controller');
+        $this->assertSame($expectedValue, $definition->getArgument(2));
+
+        $definition = $this->container->getDefinition('fos_rest.serializer.exception_normalizer.jms');
+        $this->assertSame($expectedValue, $definition->getArgument(1));
+
+        $definition = $this->container->getDefinition('fos_rest.serializer.exception_normalizer.symfony');
+        $this->assertSame($expectedValue, $definition->getArgument(1));
     }
 
     public static function getShowExceptionData()
     {
-<<<<<<< HEAD
-        return [
-            'empty config, kernel.debug is true' => [
-                true,
-                [],
-                true,
-            ],
-            'empty config, kernel.debug is false' => [
-                false,
-                [],
-                false,
-            ],
-            'config debug true' => [
-                false,
-                ['debug' => true],
-                true,
-            ],
-            'config debug false' => [
-                true,
-                ['debug' => false],
-                false,
-            ],
-            'config debug null, kernel.debug true' => [
-                false,
-                ['debug' => null],
-                true,
-            ],
-            'config debug null, kernel.debug false' => [
-                false,
-                ['debug' => null],
-                true,
-            ],
-        ];
-=======
         return array(
             'empty config, kernel.debug is true' => array(
                 true,
@@ -650,7 +601,6 @@
                 true,
             ),
         );
->>>>>>> 932639b4
     }
 
     /**
@@ -748,55 +698,15 @@
         $this->assertEquals('addRequestMatcher', $addRequestMatcherCalls[0][0]);
         $requestMatcherFirstId = (string) $addRequestMatcherCalls[0][1][0];
         $requestMatcherFirst = $this->container->getDefinition($requestMatcherFirstId);
-        $this->assertInstanceOf(DefinitionDecorator::class, $requestMatcherFirst);
+        $this->assertInstanceOf('Symfony\Component\DependencyInjection\DefinitionDecorator', $requestMatcherFirst);
         $this->assertEquals('/api/*', $requestMatcherFirst->getArgument(0));
 
         // Second zone
         $this->assertEquals('addRequestMatcher', $addRequestMatcherCalls[1][0]);
         $requestMatcherSecondId = (string) $addRequestMatcherCalls[1][1][0];
         $requestMatcherSecond = $this->container->getDefinition($requestMatcherSecondId);
-        $this->assertInstanceOf(DefinitionDecorator::class, $requestMatcherSecond);
+        $this->assertInstanceOf('Symfony\Component\DependencyInjection\DefinitionDecorator', $requestMatcherSecond);
         $this->assertEquals('/^second', $requestMatcherSecond->getArgument(0));
         $this->assertEquals(array('127.0.0.1'), $requestMatcherSecond->getArgument(3));
     }
-
-    public function testZoneMatcherListenerDefault()
-    {
-        $this->extension->load(array('fos_rest' => array()), $this->container);
-
-        $this->assertFalse($this->container->has('fos_rest.zone_matcher_listener'));
-    }
-
-    public function testZoneMatcherListener()
-    {
-        $config = array('fos_rest' => array(
-            'zone' => array(
-                'first' => array('path' => '/api/*'),
-                'second' => array('path' => '/^second', 'ips' => '127.0.0.1'),
-            ),
-        ));
-
-        $this->extension->load($config, $this->container);
-        $zoneMatcherListener = $this->container->getDefinition('fos_rest.zone_matcher_listener');
-        $addRequestMatcherCalls = $zoneMatcherListener->getMethodCalls();
-
-        $this->assertTrue($this->container->has('fos_rest.zone_matcher_listener'));
-        $this->assertEquals('FOS\RestBundle\EventListener\ZoneMatcherListener', $zoneMatcherListener->getClass());
-        $this->assertCount(2, $addRequestMatcherCalls);
-
-        // First zone
-        $this->assertEquals('addRequestMatcher', $addRequestMatcherCalls[0][0]);
-        $requestMatcherFirstId = (string) $addRequestMatcherCalls[0][1][0];
-        $requestMatcherFirst = $this->container->getDefinition($requestMatcherFirstId);
-        $this->assertInstanceOf('Symfony\Component\DependencyInjection\DefinitionDecorator', $requestMatcherFirst->getClass());
-        $this->assertEquals('/api/*', $requestMatcherFirst->getArgument(0));
-
-        // Second zone
-        $this->assertEquals('addRequestMatcher', $addRequestMatcherCalls[1][0]);
-        $requestMatcherSecondId = (string) $addRequestMatcherCalls[1][1][0];
-        $requestMatcherSecond = $this->container->getDefinition($requestMatcherSecondId);
-        $this->assertInstanceOf('Symfony\Component\DependencyInjection\DefinitionDecorator', $requestMatcherSecond->getClass());
-        $this->assertEquals('/^second', $requestMatcherSecond->getArgument(0));
-        $this->assertEquals(array('127.0.0.1'), $requestMatcherSecond->getArgument(3));
-    }
 }
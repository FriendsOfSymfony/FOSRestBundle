<?php

/*
 * This file is part of the FOSRestBundle package.
 *
 * (c) FriendsOfSymfony <http://friendsofsymfony.github.com/>
 *
 * For the full copyright and license information, please view the LICENSE
 * file that was distributed with this source code.
 */

namespace FOS\RestBundle\Tests\DependencyInjection;

use FOS\RestBundle\DependencyInjection\FOSRestExtension;
use PHPUnit\Framework\TestCase;
use Symfony\Component\DependencyInjection\Alias;
use Symfony\Component\DependencyInjection\ChildDefinition;
use Symfony\Component\DependencyInjection\ContainerBuilder;
use Symfony\Component\DependencyInjection\Definition;
use Symfony\Component\DependencyInjection\DefinitionDecorator;
use Symfony\Component\DependencyInjection\Reference;

/**
 * FOSRestExtension test.
 *
 * @author Bulat Shakirzyanov <avalanche123>
 * @author Konstantin Kudryashov <ever.zet@gmail.com>
 */
class FOSRestExtensionTest extends TestCase
{
    /**
     * @var ContainerBuilder
     */
    private $container;

    /**
     * @var FOSRestExtension
     */
    private $extension;

    /**
     * @var bool
     */
    private $includeFormat;

    /**
     * @var array
     */
    private $formats;

    /**
     * @var string
     */
    private $defaultFormat;

    public function setUp()
    {
        $this->container = new ContainerBuilder();
        $this->container->setParameter('kernel.bundles', array('JMSSerializerBundle' => true));
        $this->container->setParameter('kernel.debug', false);
        $this->extension = new FOSRestExtension();
        $this->includeFormat = true;
        $this->formats = [
            'json' => false,
            'xml' => false,
            'html' => true,
        ];
        $this->defaultFormat = null;
    }

    public function tearDown(): void
    {
        unset($this->container, $this->extension);
    }

    public function testDisableBodyListener()
    {
        $config = [
            'fos_rest' => [
                'body_listener' => false,
<<<<<<< HEAD
=======
                'exception' => [
                    'exception_controller' => 'fos_rest.exception.controller::showAction',
                ],
                'routing_loader' => [
                    'parse_controller_name' => false,
                ],
>>>>>>> 99626147
            ],
        ];
        $this->extension->load($config, $this->container);

        $this->assertFalse($this->container->hasDefinition('fos_rest.body_listener'));
    }

    public function testLoadBodyListenerWithDefaults()
    {
<<<<<<< HEAD
        $this->extension->load(['fos_rest' => []], $this->container);
=======
        $this->extension->load([
            'fos_rest' => [
                'exception' => [
                    'exception_controller' => 'fos_rest.exception.controller::showAction',
                ],
               'routing_loader' => [
                   'parse_controller_name' => false,
               ],
            ],
        ], $this->container);
>>>>>>> 99626147
        $decoders = [
            'json' => 'fos_rest.decoder.json',
            'xml' => 'fos_rest.decoder.xml',
        ];

        $this->assertTrue($this->container->hasDefinition('fos_rest.body_listener'));
        $this->assertEquals($decoders, $this->container->getDefinition('fos_rest.decoder_provider')->getArgument(1));
        $this->assertFalse($this->container->getDefinition('fos_rest.body_listener')->getArgument(1));
        $this->assertCount(2, $this->container->getDefinition('fos_rest.body_listener')->getArguments());
    }

    public function testLoadBodyListenerWithNormalizerString()
    {
        $config = [
            'fos_rest' => [
                'body_listener' => [
                    'array_normalizer' => 'fos_rest.normalizer.camel_keys',
                ],
<<<<<<< HEAD
=======
                'exception' => [
                    'exception_controller' => 'fos_rest.exception.controller::showAction',
                ],
                'routing_loader' => [
                    'parse_controller_name' => false,
                ],
>>>>>>> 99626147
            ],
        ];

        $this->extension->load($config, $this->container);
        $normalizerArgument = $this->container->getDefinition('fos_rest.body_listener')->getArgument(2);

        $this->assertInstanceOf(Reference::class, $normalizerArgument);
        $this->assertEquals('fos_rest.normalizer.camel_keys', (string) $normalizerArgument);
    }

    public function testLoadBodyListenerWithNormalizerArray()
    {
        $config = [
            'fos_rest' => [
                'body_listener' => [
                    'array_normalizer' => [
                        'service' => 'fos_rest.normalizer.camel_keys',
                    ],
                ],
<<<<<<< HEAD
=======
                'exception' => [
                    'exception_controller' => 'fos_rest.exception.controller::showAction',
                ],
                'routing_loader' => [
                    'parse_controller_name' => false,
                ],
>>>>>>> 99626147
            ],
        ];

        $this->extension->load($config, $this->container);
        $bodyListener = $this->container->getDefinition('fos_rest.body_listener');
        $normalizerArgument = $bodyListener->getArgument(2);
        $normalizeForms = $bodyListener->getArgument(3);

        $this->assertCount(4, $bodyListener->getArguments());
        $this->assertInstanceOf(Reference::class, $normalizerArgument);
        $this->assertEquals('fos_rest.normalizer.camel_keys', (string) $normalizerArgument);
        $this->assertFalse($normalizeForms);
    }

    public function testLoadBodyListenerWithNormalizerArrayAndForms()
    {
        $config = [
            'fos_rest' => [
                'body_listener' => [
                    'array_normalizer' => [
                        'service' => 'fos_rest.normalizer.camel_keys',
                        'forms' => true,
                    ],
                ],
<<<<<<< HEAD
=======
                'exception' => [
                    'exception_controller' => 'fos_rest.exception.controller::showAction',
                ],
                'routing_loader' => [
                    'parse_controller_name' => false,
                ],
>>>>>>> 99626147
            ],
        ];

        $this->extension->load($config, $this->container);
        $bodyListener = $this->container->getDefinition('fos_rest.body_listener');
        $normalizerArgument = $bodyListener->getArgument(2);
        $normalizeForms = $bodyListener->getArgument(3);

        $this->assertCount(4, $bodyListener->getArguments());
        $this->assertInstanceOf(Reference::class, $normalizerArgument);
        $this->assertEquals('fos_rest.normalizer.camel_keys', (string) $normalizerArgument);
        $this->assertTrue($normalizeForms);
    }

    public function testDisableFormatListener()
    {
        $config = [
            'fos_rest' => [
                'exception' => [
                    'exception_controller' => 'fos_rest.exception.controller::showAction',
                ],
                'format_listener' => false,
            ],
        ];
        $this->extension->load($config, $this->container);

        $this->assertFalse($this->container->hasDefinition('fos_rest.format_listener'));
    }

    public function testLoadFormatListenerWithDefaults()
    {
<<<<<<< HEAD
        $this->extension->load(['fos_rest' => []], $this->container);
=======
        $this->extension->load([
            'fos_rest' => [
                'exception' => [
                    'exception_controller' => 'fos_rest.exception.controller::showAction',
                ],
               'routing_loader' => [
                   'parse_controller_name' => false,
               ],
            ],
        ], $this->container);
>>>>>>> 99626147

        $this->assertFalse($this->container->hasDefinition('fos_rest.format_listener'));
    }

    public function testLoadFormatListenerWithSingleRule()
    {
        $config = [
            'fos_rest' => [
                'exception' => [
                    'exception_controller' => 'fos_rest.exception.controller::showAction',
                ],
                'format_listener' => [
                    'rules' => ['path' => '/'],
                ],
            ],
        ];
        $this->extension->load($config, $this->container);

        $this->assertTrue($this->container->hasDefinition('fos_rest.format_listener'));
    }

    public function testLoadParamFetcherListener()
    {
        $config = [
            'fos_rest' => [
                'exception' => [
                    'exception_controller' => 'fos_rest.exception.controller::showAction',
                ],
                'param_fetcher_listener' => true,
            ],
        ];
        $this->extension->load($config, $this->container);

        $this->assertTrue($this->container->hasDefinition('fos_rest.param_fetcher_listener'));
        $this->assertFalse($this->container->getDefinition('fos_rest.param_fetcher_listener')->getArgument(1));
    }

    public function testLoadParamFetcherListenerForce()
    {
        $config = [
            'fos_rest' => [
                'exception' => [
                    'exception_controller' => 'fos_rest.exception.controller::showAction',
                ],
                'param_fetcher_listener' => 'force',
            ],
        ];
        $this->extension->load($config, $this->container);

        $this->assertTrue($this->container->hasDefinition('fos_rest.param_fetcher_listener'));
        $this->assertTrue($this->container->getDefinition('fos_rest.param_fetcher_listener')->getArgument(1));
    }

    public function testLoadFormatListenerWithMultipleRule()
    {
        $config = [
            'fos_rest' => [
                'exception' => [
                    'exception_controller' => 'fos_rest.exception.controller::showAction',
                ],
                'format_listener' => [
                    'rules' => [
                        ['path' => '/foo'],
                        ['path' => '/'],
                    ],
                ],
            ],
        ];
        $this->extension->load($config, $this->container);

        $this->assertTrue($this->container->hasDefinition('fos_rest.format_listener'));
    }

    /**
     * @expectedException \Symfony\Component\Config\Definition\Exception\InvalidConfigurationException
     */
    public function testLoadFormatListenerMediaTypeNoRules()
    {
        $config = [
            'fos_rest' => [
                'exception' => [
                    'exception_controller' => 'fos_rest.exception.controller::showAction',
                ],
                'format_listener' => [
                    'media_type' => true,
                ],
            ],
        ];
        $this->extension->load($config, $this->container);
    }

    public function testLoadServicesWithDefaults()
    {
<<<<<<< HEAD
        $this->extension->load(['fos_rest' => []], $this->container);
=======
        $this->extension->load([
            'fos_rest' => [
                'exception' => [
                    'exception_controller' => 'fos_rest.exception.controller::showAction',
                ],
               'routing_loader' => [
                   'parse_controller_name' => false,
               ],
            ],
        ], $this->container);
>>>>>>> 99626147

        $this->assertAlias('fos_rest.view_handler.default', 'fos_rest.view_handler');

        $viewHandlerAlias = $this->container->getAlias('fos_rest.view_handler');

        $this->assertTrue($viewHandlerAlias->isPublic());

        if (method_exists(Alias::class, 'isPrivate')) {
            $this->assertFalse($viewHandlerAlias->isPrivate());
        }
    }

    public function testDisableViewResponseListener()
    {
        $config = [
            'fos_rest' => [
<<<<<<< HEAD
=======
                'exception' => [
                    'exception_controller' => 'fos_rest.exception.controller::showAction',
                ],
                'routing_loader' => [
                    'parse_controller_name' => false,
                ],
>>>>>>> 99626147
                'view' => ['view_response_listener' => false],
            ],
        ];
        $this->extension->load($config, $this->container);

        $this->assertFalse($this->container->hasDefinition('fos_rest.view_response_listener'));
    }

    public function testLoadViewResponseListener()
    {
        $config = [
            'fos_rest' => [
<<<<<<< HEAD
=======
                'exception' => [
                    'exception_controller' => 'fos_rest.exception.controller::showAction',
                ],
                'routing_loader' => [
                    'parse_controller_name' => false,
                ],
>>>>>>> 99626147
                'view' => ['view_response_listener' => true],
            ],
        ];
        $this->extension->load($config, $this->container);

        $this->assertTrue($this->container->hasDefinition('fos_rest.view_response_listener'));
        $this->assertFalse($this->container->getDefinition('fos_rest.view_response_listener')->getArgument(1));
    }

    public function testLoadViewResponseListenerForce()
    {
        $config = [
            'fos_rest' => [
<<<<<<< HEAD
=======
                'exception' => [
                    'exception_controller' => 'fos_rest.exception.controller::showAction',
                ],
                'routing_loader' => [
                    'parse_controller_name' => false,
                ],
>>>>>>> 99626147
                'view' => ['view_response_listener' => 'force'],
            ],
        ];
        $this->extension->load($config, $this->container);

        $this->assertTrue($this->container->hasDefinition('fos_rest.view_response_listener'));
        $this->assertTrue($this->container->getDefinition('fos_rest.view_response_listener')->getArgument(1));
    }

    public function testForceEmptyContentDefault()
    {
<<<<<<< HEAD
        $this->extension->load(['fos_rest' => []], $this->container);
=======
        $this->extension->load([
           'fos_rest' => [
               'exception' => [
                   'exception_controller' => 'fos_rest.exception.controller::showAction',
               ],
               'routing_loader' => [
                   'parse_controller_name' => false,
               ],
           ],
        ], $this->container);
>>>>>>> 99626147
        $this->assertEquals(204, $this->container->getDefinition('fos_rest.view_handler.default')->getArgument(6));
    }

    public function testForceEmptyContentIs200()
    {
        $config = [
            'fos_rest' => [
<<<<<<< HEAD
=======
                'exception' => [
                    'exception_controller' => 'fos_rest.exception.controller::showAction',
                ],
                'routing_loader' => [
                    'parse_controller_name' => false,
                ],
>>>>>>> 99626147
                'view' => ['empty_content' => 200],
            ],
        ];
        $this->extension->load($config, $this->container);
        $this->assertEquals(200, $this->container->getDefinition('fos_rest.view_handler.default')->getArgument(6));
    }

    public function testViewSerializeNullDefault()
    {
<<<<<<< HEAD
        $this->extension->load(['fos_rest' => []], $this->container);
=======
        $this->extension->load([
            'fos_rest' => [
                'exception' => [
                    'exception_controller' => 'fos_rest.exception.controller::showAction',
                ],
               'routing_loader' => [
                   'parse_controller_name' => false,
               ],
            ],
        ], $this->container);
>>>>>>> 99626147
        $this->assertFalse($this->container->getDefinition('fos_rest.view_handler.default')->getArgument(7));
    }

    public function testViewSerializeNullIsTrue()
    {
        $config = [
            'fos_rest' => [
<<<<<<< HEAD
=======
                'exception' => [
                    'exception_controller' => 'fos_rest.exception.controller::showAction',
                ],
                'routing_loader' => [
                    'parse_controller_name' => false,
                ],
>>>>>>> 99626147
                'view' => [
                    'serialize_null' => true,
                ],
            ],
        ];
        $this->extension->load($config, $this->container);
        $this->assertTrue($this->container->getDefinition('fos_rest.view_handler.default')->getArgument(7));
    }

    public function testValidatorAliasWhenEnabled()
    {
        $config = [
            'fos_rest' => [
                'body_converter' => ['validate' => true],
<<<<<<< HEAD
=======
                'exception' => [
                    'exception_controller' => 'fos_rest.exception.controller::showAction',
                ],
                'routing_loader' => [
                    'parse_controller_name' => false,
                ],
>>>>>>> 99626147
            ],
        ];
        $this->extension->load($config, $this->container);
        $this->assertAlias('validator', 'fos_rest.validator');
    }

    public function testValidatorAliasWhenDisabled()
    {
        $config = [
            'fos_rest' => [
                'body_converter' => ['validate' => false],
<<<<<<< HEAD
=======
                'exception' => [
                    'exception_controller' => 'fos_rest.exception.controller::showAction',
                ],
                'routing_loader' => [
                    'parse_controller_name' => false,
                ],
>>>>>>> 99626147
            ],
        ];
        $this->extension->load($config, $this->container);
        $this->assertFalse($this->container->has('fos_rest.validator'));
    }

    /**
     * Test that extension loads properly.
     */
    public function testConfigLoad()
    {
        $controllerLoaderDefinitionName = 'fos_rest.routing.loader.controller';
        $controllerLoaderClass = 'FOS\RestBundle\Routing\Loader\RestRouteLoader';

        $yamlCollectionLoaderDefinitionName = 'fos_rest.routing.loader.yaml_collection';
        $yamlCollectionLoaderClass = 'FOS\RestBundle\Routing\Loader\RestYamlCollectionLoader';

        $xmlCollectionLoaderDefinitionName = 'fos_rest.routing.loader.xml_collection';
        $xmlCollectionLoaderClass = 'FOS\RestBundle\Routing\Loader\RestXmlCollectionLoader';

<<<<<<< HEAD
        $this->extension->load(['fos_rest' => []], $this->container);
=======
        $this->extension->load([
            'fos_rest' => [
                'exception' => [
                    'exception_controller' => 'fos_rest.exception.controller::showAction',
                ],
               'routing_loader' => [
                   'parse_controller_name' => false,
               ],
            ],
        ], $this->container);
>>>>>>> 99626147

        $this->assertTrue($this->container->hasDefinition($controllerLoaderDefinitionName));

        $loader = $this->container->getDefinition($controllerLoaderDefinitionName);
        $arguments = $loader->getArguments();

        $this->assertCount(4, $arguments);
        $this->assertEquals('service_container', (string) $arguments[0]);
        $this->assertEquals('file_locator', (string) $arguments[1]);
        $this->assertEquals('fos_rest.routing.loader.reader.controller', (string) $arguments[2]);
        $this->assertNull($arguments[3]);
        $this->assertArrayHasKey('routing.loader', $loader->getTags());

        $this->assertTrue($this->container->hasDefinition($yamlCollectionLoaderDefinitionName));
        $this->assertValidRestFileLoader(
            $this->container->getDefinition($yamlCollectionLoaderDefinitionName),
            $this->includeFormat,
            $this->formats,
            $this->defaultFormat
        );

        $this->assertTrue($this->container->hasDefinition($xmlCollectionLoaderDefinitionName));
        $this->assertValidRestFileLoader(
            $this->container->getDefinition($xmlCollectionLoaderDefinitionName),
            $this->includeFormat,
            $this->formats,
            $this->defaultFormat
        );
    }

    public function testIncludeFormatDisabled()
    {
        $this->extension->load(
            [
                'fos_rest' => [
                    'exception' => [
                        'exception_controller' => 'fos_rest.exception.controller::showAction',
                    ],
                    'routing_loader' => [
                        'include_format' => false,
                    ],
                ],
            ],
            $this->container
        );

        $yamlCollectionLoaderDefinitionName = 'fos_rest.routing.loader.yaml_collection';
        $this->assertValidRestFileLoader(
            $this->container->getDefinition($yamlCollectionLoaderDefinitionName),
            false,
            $this->formats,
            $this->defaultFormat
        );

        $xmlCollectionLoaderDefinitionName = 'fos_rest.routing.loader.xml_collection';
        $this->assertValidRestFileLoader(
            $this->container->getDefinition($xmlCollectionLoaderDefinitionName),
            false,
            $this->formats,
            $this->defaultFormat
        );
    }

    public function testDefaultFormat()
    {
        $this->extension->load(
            [
                'fos_rest' => [
                    'exception' => [
                        'exception_controller' => 'fos_rest.exception.controller::showAction',
                    ],
                    'routing_loader' => [
                        'default_format' => 'xml',
                    ],
                ],
            ],
            $this->container
        );

        $yamlCollectionLoaderDefinitionName = 'fos_rest.routing.loader.yaml_collection';
        $this->assertValidRestFileLoader(
            $this->container->getDefinition($yamlCollectionLoaderDefinitionName),
            $this->includeFormat,
            $this->formats,
            'xml'
        );

        $xmlCollectionLoaderDefinitionName = 'fos_rest.routing.loader.xml_collection';
        $this->assertValidRestFileLoader(
            $this->container->getDefinition($xmlCollectionLoaderDefinitionName),
            $this->includeFormat,
            $this->formats,
            'xml'
        );
    }

    public function testFormats()
    {
        $this->extension->load(
            [
                'fos_rest' => [
<<<<<<< HEAD
=======
                    'exception' => [
                        'exception_controller' => 'fos_rest.exception.controller::showAction',
                    ],
                    'routing_loader' => [
                        'parse_controller_name' => false,
                    ],
>>>>>>> 99626147
                    'view' => [
                        'formats' => [
                            'json' => false,
                            'xml' => true,
                        ],
                    ],
                ],
            ],
            $this->container
        );

        $yamlCollectionLoaderDefinitionName = 'fos_rest.routing.loader.yaml_collection';
        $this->assertValidRestFileLoader(
            $this->container->getDefinition($yamlCollectionLoaderDefinitionName),
            $this->includeFormat,
            [
                'xml' => false,
                'html' => true,
            ],
            $this->defaultFormat
        );

        $xmlCollectionLoaderDefinitionName = 'fos_rest.routing.loader.xml_collection';
        $this->assertValidRestFileLoader(
            $this->container->getDefinition($xmlCollectionLoaderDefinitionName),
            $this->includeFormat,
            [
                'xml' => false,
                'html' => true,
            ],
            $this->defaultFormat
        );
    }

    public function testLoadOkMessagesClass()
    {
        $this->extension->load([
            'fos_rest' => [
                'exception' => [
                    'codes' => [
                        'Exception' => 404,
                    ],
                    'exception_controller' => 'fos_rest.exception.controller::showAction',
                ],
            ],
        ], $this->container);
        $this->assertFalse($this->container->hasDefinition('fos_rest.exception.codes'));
    }

    /**
     * @dataProvider getLoadBadCodeValueThrowsExceptionData
     *
     * @expectedException \Symfony\Component\Config\Definition\Exception\InvalidConfigurationException
     * @expectedExceptionMessage Invalid HTTP code in fos_rest.exception.codes
     */
    public function testLoadBadCodeValueThrowsException($value)
    {
        $this->extension->load([
            'fos_rest' => [
                'exception' => [
                    'codes' => [
                        'Exception' => $value,
                    ],
                    'exception_controller' => 'fos_rest.exception.controller::showAction',
                ],
            ],
        ], $this->container);
    }

    public function getLoadBadCodeValueThrowsExceptionData()
    {
        $data = [
            null,
            'HTTP_NOT_EXISTS',
            'some random string',
            true,
        ];

        return array_map(function ($i) {
            return [$i];
        }, $data);
    }

    /**
     * Test exception.debug config value uses kernel.debug value by default or provided value.
     *
     * @dataProvider getShowExceptionData
     *
     * @param bool        $kernelDebug     kernel.debug param value
     * @param array       $exceptionConfig Exception config
     * @param bool|string $expectedValue   Expected value of show_exception argument
     */
    public function testExceptionDebug($kernelDebug, $exceptionConfig, $expectedValue)
    {
        $this->container->setParameter('kernel.debug', $kernelDebug);
        $extension = new FOSRestExtension();

        $extension->load(array(
            'fos_rest' => array(
                'exception' => $exceptionConfig,
            ),
        ), $this->container);

        $definition = $this->container->getDefinition('fos_rest.exception.controller');
        $this->assertSame($expectedValue, $definition->getArgument(2));

        $definition = $this->container->getDefinition('fos_rest.serializer.exception_normalizer.jms');
        $this->assertSame($expectedValue, $definition->getArgument(1));

        $definition = $this->container->getDefinition('fos_rest.serializer.exception_normalizer.symfony');
        $this->assertSame($expectedValue, $definition->getArgument(1));
    }

    public static function getShowExceptionData()
    {
        return array(
            'empty config, kernel.debug is true' => array(
                true,
                [
                    'exception_controller' => 'fos_rest.exception.controller::showAction',
                ],
                true,
            ),
            'empty config, kernel.debug is false' => array(
                false,
                [
                    'exception_controller' => 'fos_rest.exception.controller::showAction',
                ],
                false,
            ),
            'config debug true' => array(
                false,
                [
                    'debug' => true,
                    'exception_controller' => 'fos_rest.exception.controller::showAction',
                ],
                true,
            ),
            'config debug false' => array(
                true,
                [
                    'debug' => false,
                    'exception_controller' => 'fos_rest.exception.controller::showAction',
                ],
                false,
            ),
            'config debug null, kernel.debug true' => array(
                false,
                [
                    'debug' => null,
                    'exception_controller' => 'fos_rest.exception.controller::showAction',
                ],
                true,
            ),
            'config debug null, kernel.debug false' => array(
                false,
                [
                    'debug' => null,
                    'exception_controller' => 'fos_rest.exception.controller::showAction',
                ],
                true,
            ),
        );
    }

    public function testGetConfiguration()
    {
        $configuration = $this->extension->getConfiguration(array(), $this->container);

        $this->assertInstanceOf('FOS\RestBundle\DependencyInjection\Configuration', $configuration);
    }

    /**
     * Assert that loader definition described properly.
     *
     * @param Definition $loader        loader definition
     * @param bool       $includeFormat whether or not the requested view format must be included in the route path
     * @param string[]   $formats       supported view formats
     * @param string     $defaultFormat default view format
     */
    private function assertValidRestFileLoader(
        Definition $loader,
        $includeFormat,
        array $formats,
        $defaultFormat
    ) {
        $locatorRef = new Reference('file_locator');
        $processorRef = new Reference('fos_rest.routing.loader.processor');
        $arguments = $loader->getArguments();

        $this->assertCount(5, $arguments);
        $this->assertEquals($locatorRef, $arguments[0]);
        $this->assertEquals($processorRef, $arguments[1]);
        $this->assertSame($includeFormat, $arguments[2]);
        $this->assertEquals($formats, $arguments[3]);
        $this->assertSame($defaultFormat, $arguments[4]);
        $this->assertArrayHasKey('routing.loader', $loader->getTags());
    }

    private function assertAlias($value, $key)
    {
        $this->assertEquals($value, (string) $this->container->getAlias($key), sprintf('%s alias is correct', $key));
    }

    public function testCheckViewHandlerWithJsonp()
    {
        $this->extension->load([
            'fos_rest' => [
<<<<<<< HEAD
=======
                'exception' => [
                    'exception_controller' => 'fos_rest.exception.controller::showAction',
                ],
                'routing_loader' => [
                    'parse_controller_name' => false,
                ],
>>>>>>> 99626147
                'view' => ['jsonp_handler' => null],
            ],
        ], $this->container);

        $this->assertTrue($this->container->has('fos_rest.view_handler'));

        $viewHandler = $this->container->getDefinition('fos_rest.view_handler');

        $childDefinitionClass = class_exists(ChildDefinition::class) ? ChildDefinition::class : DefinitionDecorator::class;
        $this->assertInstanceOf($childDefinitionClass, $viewHandler);
    }

    public function testSerializerExceptionNormalizer()
    {
        $this->extension->load([
            'fos_rest' => [
<<<<<<< HEAD
                'exception' => true,
=======
                'exception' => [
                    'exception_controller' => 'fos_rest.exception.controller::showAction',
                ],
                'routing_loader' => [
                    'parse_controller_name' => false,
                ],
>>>>>>> 99626147
            ],
        ], $this->container);

        $this->assertTrue($this->container->has('fos_rest.serializer.exception_normalizer.symfony'));
    }

    public function testZoneMatcherListenerDefault()
    {
<<<<<<< HEAD
        $this->extension->load(['fos_rest' => []], $this->container);
=======
        $this->extension->load([
            'fos_rest' => [
                'exception' => [
                    'exception_controller' => 'fos_rest.exception.controller::showAction',
                ],
                'routing_loader' => [
                    'parse_controller_name' => false,
                ],
            ],
        ], $this->container);
>>>>>>> 99626147

        $this->assertFalse($this->container->has('fos_rest.zone_matcher_listener'));
    }

    public function testZoneMatcherListener()
    {
        $config = array('fos_rest' => array(
<<<<<<< HEAD
=======
            'exception' => [
                'exception_controller' => 'fos_rest.exception.controller::showAction',
            ],
            'routing_loader' => [
                'parse_controller_name' => false,
            ],
>>>>>>> 99626147
            'zone' => array(
                'first' => array('path' => '/api/*'),
                'second' => array('path' => '/^second', 'ips' => '127.0.0.1'),
            ),
        ));

        $this->extension->load($config, $this->container);
        $zoneMatcherListener = $this->container->getDefinition('fos_rest.zone_matcher_listener');
        $addRequestMatcherCalls = $zoneMatcherListener->getMethodCalls();

        $this->assertTrue($this->container->has('fos_rest.zone_matcher_listener'));
        $this->assertEquals('FOS\RestBundle\EventListener\ZoneMatcherListener', $zoneMatcherListener->getClass());
        $this->assertCount(2, $addRequestMatcherCalls);

        // First zone
        $this->assertEquals('addRequestMatcher', $addRequestMatcherCalls[0][0]);
        $requestMatcherFirstId = (string) $addRequestMatcherCalls[0][1][0];
        $requestMatcherFirst = $this->container->getDefinition($requestMatcherFirstId);

        $childDefinitionClass = class_exists(ChildDefinition::class) ? ChildDefinition::class : DefinitionDecorator::class;
        $this->assertInstanceOf($childDefinitionClass, $requestMatcherFirst);
        $this->assertEquals('/api/*', $requestMatcherFirst->getArgument(0));

        // Second zone
        $this->assertEquals('addRequestMatcher', $addRequestMatcherCalls[1][0]);
        $requestMatcherSecondId = (string) $addRequestMatcherCalls[1][1][0];
        $requestMatcherSecond = $this->container->getDefinition($requestMatcherSecondId);

        $this->assertInstanceOf($childDefinitionClass, $requestMatcherSecond);
        $this->assertEquals('/^second', $requestMatcherSecond->getArgument(0));
        $this->assertEquals(array('127.0.0.1'), $requestMatcherSecond->getArgument(3));
    }

    public function testMimeTypesArePassedArrays()
    {
        $config = array(
            'fos_rest' => array(
<<<<<<< HEAD
=======
                'exception' => [
                    'exception_controller' => 'fos_rest.exception.controller::showAction',
                ],
                'routing_loader' => [
                    'parse_controller_name' => false,
                ],
>>>>>>> 99626147
                'view' => array(
                    'mime_types' => array(
                        'json' => array('application/json', 'application/x-json'),
                        'jpg' => 'image/jpeg',
                        'png' => 'image/png',
                    ),
                ),
            ),
        );
        $this->extension->load($config, $this->container);

        $this->assertSame(
            array(
                'json' => array('application/json', 'application/x-json'),
                'jpg' => array('image/jpeg'),
                'png' => array('image/png'),
            ),
            $this->container->getDefinition('fos_rest.mime_type_listener')->getArgument(0)
        );
    }
}<|MERGE_RESOLUTION|>--- conflicted
+++ resolved
@@ -78,15 +78,9 @@
         $config = [
             'fos_rest' => [
                 'body_listener' => false,
-<<<<<<< HEAD
-=======
-                'exception' => [
-                    'exception_controller' => 'fos_rest.exception.controller::showAction',
-                ],
-                'routing_loader' => [
-                    'parse_controller_name' => false,
-                ],
->>>>>>> 99626147
+                'exception' => [
+                    'exception_controller' => 'fos_rest.exception.controller::showAction',
+                ],
             ],
         ];
         $this->extension->load($config, $this->container);
@@ -96,20 +90,13 @@
 
     public function testLoadBodyListenerWithDefaults()
     {
-<<<<<<< HEAD
-        $this->extension->load(['fos_rest' => []], $this->container);
-=======
-        $this->extension->load([
-            'fos_rest' => [
-                'exception' => [
-                    'exception_controller' => 'fos_rest.exception.controller::showAction',
-                ],
-               'routing_loader' => [
-                   'parse_controller_name' => false,
-               ],
-            ],
-        ], $this->container);
->>>>>>> 99626147
+        $this->extension->load([
+            'fos_rest' => [
+                'exception' => [
+                    'exception_controller' => 'fos_rest.exception.controller::showAction',
+                ],
+            ],
+        ], $this->container);
         $decoders = [
             'json' => 'fos_rest.decoder.json',
             'xml' => 'fos_rest.decoder.xml',
@@ -128,15 +115,9 @@
                 'body_listener' => [
                     'array_normalizer' => 'fos_rest.normalizer.camel_keys',
                 ],
-<<<<<<< HEAD
-=======
-                'exception' => [
-                    'exception_controller' => 'fos_rest.exception.controller::showAction',
-                ],
-                'routing_loader' => [
-                    'parse_controller_name' => false,
-                ],
->>>>>>> 99626147
+                'exception' => [
+                    'exception_controller' => 'fos_rest.exception.controller::showAction',
+                ],
             ],
         ];
 
@@ -156,15 +137,9 @@
                         'service' => 'fos_rest.normalizer.camel_keys',
                     ],
                 ],
-<<<<<<< HEAD
-=======
-                'exception' => [
-                    'exception_controller' => 'fos_rest.exception.controller::showAction',
-                ],
-                'routing_loader' => [
-                    'parse_controller_name' => false,
-                ],
->>>>>>> 99626147
+                'exception' => [
+                    'exception_controller' => 'fos_rest.exception.controller::showAction',
+                ],
             ],
         ];
 
@@ -189,15 +164,9 @@
                         'forms' => true,
                     ],
                 ],
-<<<<<<< HEAD
-=======
-                'exception' => [
-                    'exception_controller' => 'fos_rest.exception.controller::showAction',
-                ],
-                'routing_loader' => [
-                    'parse_controller_name' => false,
-                ],
->>>>>>> 99626147
+                'exception' => [
+                    'exception_controller' => 'fos_rest.exception.controller::showAction',
+                ],
             ],
         ];
 
@@ -229,20 +198,13 @@
 
     public function testLoadFormatListenerWithDefaults()
     {
-<<<<<<< HEAD
-        $this->extension->load(['fos_rest' => []], $this->container);
-=======
-        $this->extension->load([
-            'fos_rest' => [
-                'exception' => [
-                    'exception_controller' => 'fos_rest.exception.controller::showAction',
-                ],
-               'routing_loader' => [
-                   'parse_controller_name' => false,
-               ],
-            ],
-        ], $this->container);
->>>>>>> 99626147
+        $this->extension->load([
+            'fos_rest' => [
+                'exception' => [
+                    'exception_controller' => 'fos_rest.exception.controller::showAction',
+                ],
+            ],
+        ], $this->container);
 
         $this->assertFalse($this->container->hasDefinition('fos_rest.format_listener'));
     }
@@ -336,20 +298,13 @@
 
     public function testLoadServicesWithDefaults()
     {
-<<<<<<< HEAD
-        $this->extension->load(['fos_rest' => []], $this->container);
-=======
-        $this->extension->load([
-            'fos_rest' => [
-                'exception' => [
-                    'exception_controller' => 'fos_rest.exception.controller::showAction',
-                ],
-               'routing_loader' => [
-                   'parse_controller_name' => false,
-               ],
-            ],
-        ], $this->container);
->>>>>>> 99626147
+        $this->extension->load([
+            'fos_rest' => [
+                'exception' => [
+                    'exception_controller' => 'fos_rest.exception.controller::showAction',
+                ],
+            ],
+        ], $this->container);
 
         $this->assertAlias('fos_rest.view_handler.default', 'fos_rest.view_handler');
 
@@ -366,15 +321,9 @@
     {
         $config = [
             'fos_rest' => [
-<<<<<<< HEAD
-=======
-                'exception' => [
-                    'exception_controller' => 'fos_rest.exception.controller::showAction',
-                ],
-                'routing_loader' => [
-                    'parse_controller_name' => false,
-                ],
->>>>>>> 99626147
+                'exception' => [
+                    'exception_controller' => 'fos_rest.exception.controller::showAction',
+                ],
                 'view' => ['view_response_listener' => false],
             ],
         ];
@@ -387,15 +336,9 @@
     {
         $config = [
             'fos_rest' => [
-<<<<<<< HEAD
-=======
-                'exception' => [
-                    'exception_controller' => 'fos_rest.exception.controller::showAction',
-                ],
-                'routing_loader' => [
-                    'parse_controller_name' => false,
-                ],
->>>>>>> 99626147
+                'exception' => [
+                    'exception_controller' => 'fos_rest.exception.controller::showAction',
+                ],
                 'view' => ['view_response_listener' => true],
             ],
         ];
@@ -409,15 +352,9 @@
     {
         $config = [
             'fos_rest' => [
-<<<<<<< HEAD
-=======
-                'exception' => [
-                    'exception_controller' => 'fos_rest.exception.controller::showAction',
-                ],
-                'routing_loader' => [
-                    'parse_controller_name' => false,
-                ],
->>>>>>> 99626147
+                'exception' => [
+                    'exception_controller' => 'fos_rest.exception.controller::showAction',
+                ],
                 'view' => ['view_response_listener' => 'force'],
             ],
         ];
@@ -429,20 +366,13 @@
 
     public function testForceEmptyContentDefault()
     {
-<<<<<<< HEAD
-        $this->extension->load(['fos_rest' => []], $this->container);
-=======
         $this->extension->load([
            'fos_rest' => [
                'exception' => [
                    'exception_controller' => 'fos_rest.exception.controller::showAction',
                ],
-               'routing_loader' => [
-                   'parse_controller_name' => false,
-               ],
            ],
         ], $this->container);
->>>>>>> 99626147
         $this->assertEquals(204, $this->container->getDefinition('fos_rest.view_handler.default')->getArgument(6));
     }
 
@@ -450,15 +380,9 @@
     {
         $config = [
             'fos_rest' => [
-<<<<<<< HEAD
-=======
-                'exception' => [
-                    'exception_controller' => 'fos_rest.exception.controller::showAction',
-                ],
-                'routing_loader' => [
-                    'parse_controller_name' => false,
-                ],
->>>>>>> 99626147
+                'exception' => [
+                    'exception_controller' => 'fos_rest.exception.controller::showAction',
+                ],
                 'view' => ['empty_content' => 200],
             ],
         ];
@@ -468,20 +392,13 @@
 
     public function testViewSerializeNullDefault()
     {
-<<<<<<< HEAD
-        $this->extension->load(['fos_rest' => []], $this->container);
-=======
-        $this->extension->load([
-            'fos_rest' => [
-                'exception' => [
-                    'exception_controller' => 'fos_rest.exception.controller::showAction',
-                ],
-               'routing_loader' => [
-                   'parse_controller_name' => false,
-               ],
-            ],
-        ], $this->container);
->>>>>>> 99626147
+        $this->extension->load([
+            'fos_rest' => [
+                'exception' => [
+                    'exception_controller' => 'fos_rest.exception.controller::showAction',
+                ],
+            ],
+        ], $this->container);
         $this->assertFalse($this->container->getDefinition('fos_rest.view_handler.default')->getArgument(7));
     }
 
@@ -489,15 +406,9 @@
     {
         $config = [
             'fos_rest' => [
-<<<<<<< HEAD
-=======
-                'exception' => [
-                    'exception_controller' => 'fos_rest.exception.controller::showAction',
-                ],
-                'routing_loader' => [
-                    'parse_controller_name' => false,
-                ],
->>>>>>> 99626147
+                'exception' => [
+                    'exception_controller' => 'fos_rest.exception.controller::showAction',
+                ],
                 'view' => [
                     'serialize_null' => true,
                 ],
@@ -512,15 +423,9 @@
         $config = [
             'fos_rest' => [
                 'body_converter' => ['validate' => true],
-<<<<<<< HEAD
-=======
-                'exception' => [
-                    'exception_controller' => 'fos_rest.exception.controller::showAction',
-                ],
-                'routing_loader' => [
-                    'parse_controller_name' => false,
-                ],
->>>>>>> 99626147
+                'exception' => [
+                    'exception_controller' => 'fos_rest.exception.controller::showAction',
+                ],
             ],
         ];
         $this->extension->load($config, $this->container);
@@ -532,15 +437,9 @@
         $config = [
             'fos_rest' => [
                 'body_converter' => ['validate' => false],
-<<<<<<< HEAD
-=======
-                'exception' => [
-                    'exception_controller' => 'fos_rest.exception.controller::showAction',
-                ],
-                'routing_loader' => [
-                    'parse_controller_name' => false,
-                ],
->>>>>>> 99626147
+                'exception' => [
+                    'exception_controller' => 'fos_rest.exception.controller::showAction',
+                ],
             ],
         ];
         $this->extension->load($config, $this->container);
@@ -561,20 +460,13 @@
         $xmlCollectionLoaderDefinitionName = 'fos_rest.routing.loader.xml_collection';
         $xmlCollectionLoaderClass = 'FOS\RestBundle\Routing\Loader\RestXmlCollectionLoader';
 
-<<<<<<< HEAD
-        $this->extension->load(['fos_rest' => []], $this->container);
-=======
-        $this->extension->load([
-            'fos_rest' => [
-                'exception' => [
-                    'exception_controller' => 'fos_rest.exception.controller::showAction',
-                ],
-               'routing_loader' => [
-                   'parse_controller_name' => false,
-               ],
-            ],
-        ], $this->container);
->>>>>>> 99626147
+        $this->extension->load([
+            'fos_rest' => [
+                'exception' => [
+                    'exception_controller' => 'fos_rest.exception.controller::showAction',
+                ],
+            ],
+        ], $this->container);
 
         $this->assertTrue($this->container->hasDefinition($controllerLoaderDefinitionName));
 
@@ -676,15 +568,9 @@
         $this->extension->load(
             [
                 'fos_rest' => [
-<<<<<<< HEAD
-=======
                     'exception' => [
                         'exception_controller' => 'fos_rest.exception.controller::showAction',
                     ],
-                    'routing_loader' => [
-                        'parse_controller_name' => false,
-                    ],
->>>>>>> 99626147
                     'view' => [
                         'formats' => [
                             'json' => false,
@@ -893,15 +779,9 @@
     {
         $this->extension->load([
             'fos_rest' => [
-<<<<<<< HEAD
-=======
-                'exception' => [
-                    'exception_controller' => 'fos_rest.exception.controller::showAction',
-                ],
-                'routing_loader' => [
-                    'parse_controller_name' => false,
-                ],
->>>>>>> 99626147
+                'exception' => [
+                    'exception_controller' => 'fos_rest.exception.controller::showAction',
+                ],
                 'view' => ['jsonp_handler' => null],
             ],
         ], $this->container);
@@ -918,16 +798,9 @@
     {
         $this->extension->load([
             'fos_rest' => [
-<<<<<<< HEAD
-                'exception' => true,
-=======
-                'exception' => [
-                    'exception_controller' => 'fos_rest.exception.controller::showAction',
-                ],
-                'routing_loader' => [
-                    'parse_controller_name' => false,
-                ],
->>>>>>> 99626147
+                'exception' => [
+                    'exception_controller' => 'fos_rest.exception.controller::showAction',
+                ],
             ],
         ], $this->container);
 
@@ -936,20 +809,13 @@
 
     public function testZoneMatcherListenerDefault()
     {
-<<<<<<< HEAD
-        $this->extension->load(['fos_rest' => []], $this->container);
-=======
-        $this->extension->load([
-            'fos_rest' => [
-                'exception' => [
-                    'exception_controller' => 'fos_rest.exception.controller::showAction',
-                ],
-                'routing_loader' => [
-                    'parse_controller_name' => false,
-                ],
-            ],
-        ], $this->container);
->>>>>>> 99626147
+        $this->extension->load([
+            'fos_rest' => [
+                'exception' => [
+                    'exception_controller' => 'fos_rest.exception.controller::showAction',
+                ],
+            ],
+        ], $this->container);
 
         $this->assertFalse($this->container->has('fos_rest.zone_matcher_listener'));
     }
@@ -957,15 +823,9 @@
     public function testZoneMatcherListener()
     {
         $config = array('fos_rest' => array(
-<<<<<<< HEAD
-=======
             'exception' => [
                 'exception_controller' => 'fos_rest.exception.controller::showAction',
             ],
-            'routing_loader' => [
-                'parse_controller_name' => false,
-            ],
->>>>>>> 99626147
             'zone' => array(
                 'first' => array('path' => '/api/*'),
                 'second' => array('path' => '/^second', 'ips' => '127.0.0.1'),
@@ -1003,15 +863,9 @@
     {
         $config = array(
             'fos_rest' => array(
-<<<<<<< HEAD
-=======
-                'exception' => [
-                    'exception_controller' => 'fos_rest.exception.controller::showAction',
-                ],
-                'routing_loader' => [
-                    'parse_controller_name' => false,
-                ],
->>>>>>> 99626147
+                'exception' => [
+                    'exception_controller' => 'fos_rest.exception.controller::showAction',
+                ],
                 'view' => array(
                     'mime_types' => array(
                         'json' => array('application/json', 'application/x-json'),

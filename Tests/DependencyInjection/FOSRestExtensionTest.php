<?php

/*
 * This file is part of the FOSRestBundle package.
 *
 * (c) FriendsOfSymfony <http://friendsofsymfony.github.com/>
 *
 * For the full copyright and license information, please view the LICENSE
 * file that was distributed with this source code.
 */

namespace FOS\RestBundle\Tests\DependencyInjection;

use FOS\RestBundle\DependencyInjection\FOSRestExtension;
use Symfony\Component\DependencyInjection\ContainerBuilder;
use Symfony\Component\DependencyInjection\Definition;
use Symfony\Component\DependencyInjection\DefinitionDecorator;
use Symfony\Component\DependencyInjection\Reference;

/**
 * FOSRestExtension test.
 *
 * @author Bulat Shakirzyanov <avalanche123>
 * @author Konstantin Kudryashov <ever.zet@gmail.com>
 */
class FOSRestExtensionTest extends \PHPUnit_Framework_TestCase
{
    /**
     * @var ContainerBuilder
     */
    private $container;

    /**
     * @var FOSRestExtension
     */
    private $extension;

    /**
     * @var bool
     */
    private $includeFormat;

    /**
     * @var array
     */
    private $formats;

    /**
     * @var string
     */
    private $defaultFormat;

    public function setUp()
    {
        $this->container = new ContainerBuilder();
        $this->container->setParameter('kernel.bundles', ['JMSSerializerBundle' => true]);
        $this->extension = new FOSRestExtension();
        $this->includeFormat = true;
        $this->formats = [
            'json' => false,
            'xml' => false,
            'html' => true,
        ];
        $this->defaultFormat = null;
    }

    public function tearDown()
    {
        unset($this->container, $this->extension);
    }

    public function testDisableBodyListener()
    {
        $config = [
            'fos_rest' => ['body_listener' => false],
        ];
        $this->extension->load($config, $this->container);

        $this->assertFalse($this->container->hasDefinition('fos_rest.body_listener'));
    }

    public function testLoadBodyListenerWithDefaults()
    {
        $this->extension->load([], $this->container);
        $decoders = [
            'json' => 'fos_rest.decoder.json',
            'xml' => 'fos_rest.decoder.xml',
        ];

        $this->assertTrue($this->container->hasDefinition('fos_rest.body_listener'));
        $this->assertEquals($decoders, $this->container->getDefinition('fos_rest.decoder_provider')->getArgument(1));
        $this->assertFalse($this->container->getDefinition('fos_rest.body_listener')->getArgument(1));
        $this->assertCount(2, $this->container->getDefinition('fos_rest.body_listener')->getArguments());
    }

    public function testLoadBodyListenerWithNormalizerString()
    {
        $config = [
            'fos_rest' => ['body_listener' => [
                'array_normalizer' => 'fos_rest.normalizer.camel_keys',
            ]],
        ];

        $this->extension->load($config, $this->container);
        $normalizerArgument = $this->container->getDefinition('fos_rest.body_listener')->getArgument(2);

        $this->assertInstanceOf(Reference::class, $normalizerArgument);
        $this->assertEquals('fos_rest.normalizer.camel_keys', (string) $normalizerArgument);
    }

    public function testLoadBodyListenerWithNormalizerArray()
    {
        $config = [
            'fos_rest' => ['body_listener' => [
                'array_normalizer' => [
                    'service' => 'fos_rest.normalizer.camel_keys',
                ],
            ]],
        ];

        $this->extension->load($config, $this->container);
        $bodyListener = $this->container->getDefinition('fos_rest.body_listener');
        $normalizerArgument = $bodyListener->getArgument(2);
        $normalizeForms = $bodyListener->getArgument(3);

        $this->assertCount(4, $bodyListener->getArguments());
        $this->assertInstanceOf(Reference::class, $normalizerArgument);
        $this->assertEquals('fos_rest.normalizer.camel_keys', (string) $normalizerArgument);
        $this->assertEquals(false, $normalizeForms);
    }

    public function testLoadBodyListenerWithNormalizerArrayAndForms()
    {
        $config = [
            'fos_rest' => ['body_listener' => [
                'array_normalizer' => [
                    'service' => 'fos_rest.normalizer.camel_keys',
                    'forms' => true,
                ],
            ]],
        ];

        $this->extension->load($config, $this->container);
        $bodyListener = $this->container->getDefinition('fos_rest.body_listener');
        $normalizerArgument = $bodyListener->getArgument(2);
        $normalizeForms = $bodyListener->getArgument(3);

        $this->assertCount(4, $bodyListener->getArguments());
        $this->assertInstanceOf(Reference::class, $normalizerArgument);
        $this->assertEquals('fos_rest.normalizer.camel_keys', (string) $normalizerArgument);
        $this->assertEquals(true, $normalizeForms);
    }

    public function testDisableFormatListener()
    {
        $config = [
            'fos_rest' => ['format_listener' => false],
        ];
        $this->extension->load($config, $this->container);

        $this->assertFalse($this->container->hasDefinition('fos_rest.format_listener'));
    }

    public function testLoadFormatListenerWithDefaults()
    {
        $this->extension->load([], $this->container);

        $this->assertFalse($this->container->hasDefinition('fos_rest.format_listener'));
    }

    public function testLoadFormatListenerWithSingleRule()
    {
        $config = [
            'fos_rest' => ['format_listener' => [
                'rules' => ['path' => '/'],
            ]],
        ];
        $this->extension->load($config, $this->container);

        $this->assertTrue($this->container->hasDefinition('fos_rest.format_listener'));
    }

    public function testLoadParamFetcherListener()
    {
        $config = [
            'fos_rest' => ['param_fetcher_listener' => true],
        ];
        $this->extension->load($config, $this->container);

        $this->assertTrue($this->container->hasDefinition('fos_rest.param_fetcher_listener'));
        $this->assertFalse($this->container->getDefinition('fos_rest.param_fetcher_listener')->getArgument(1));
    }

    public function testLoadParamFetcherListenerForce()
    {
        $config = [
            'fos_rest' => ['param_fetcher_listener' => 'force'],
        ];
        $this->extension->load($config, $this->container);

        $this->assertTrue($this->container->hasDefinition('fos_rest.param_fetcher_listener'));
        $this->assertTrue($this->container->getDefinition('fos_rest.param_fetcher_listener')->getArgument(1));
    }

    public function testLoadFormatListenerWithMultipleRule()
    {
        $config = [
            'fos_rest' => ['format_listener' => [
                'rules' => [
                    ['path' => '/foo'],
                    ['path' => '/'],
                ],
            ]],
        ];
        $this->extension->load($config, $this->container);

        $this->assertTrue($this->container->hasDefinition('fos_rest.format_listener'));
    }

<<<<<<< HEAD
=======
    public function testLegacyFormatListenerMediaType()
    {
        $config = array(
            'fos_rest' => array('format_listener' => array(
                'rules' => array('path' => '/'),
                'media_type' => true,
            )),
        );
        $this->extension->load($config, $this->container);

        $this->assertTrue($this->container->hasDefinition('fos_rest.version_listener'));
    }

>>>>>>> 09a39f2f
    /**
     * @expectedException \Symfony\Component\Config\Definition\Exception\InvalidConfigurationException
     */
    public function testLoadFormatListenerMediaTypeNoRules()
    {
        $config = [
            'fos_rest' => ['format_listener' => [
                'media_type' => true,
            ]],
        ];
        $this->extension->load($config, $this->container);
    }

    public function testLoadServicesWithDefaults()
    {
        $this->extension->load([], $this->container);

        $this->assertAlias('fos_rest.view_handler.default', 'fos_rest.view_handler');
        $this->assertAlias('fos_rest.view.exception_wrapper_handler', 'fos_rest.exception_handler');
    }

    public function testDisableViewResponseListener()
    {
        $config = [
            'fos_rest' => ['view' => ['view_response_listener' => false]],
        ];
        $this->extension->load($config, $this->container);

        $this->assertFalse($this->container->hasDefinition('fos_rest.view_response_listener'));
    }

    public function testLoadViewResponseListener()
    {
        $config = [
            'fos_rest' => ['view' => ['view_response_listener' => true]],
        ];
        $this->extension->load($config, $this->container);

        $this->assertTrue($this->container->hasDefinition('fos_rest.view_response_listener'));
        $this->assertFalse($this->container->getDefinition('fos_rest.view_response_listener')->getArgument(1));
    }

    public function testLoadViewResponseListenerForce()
    {
        $config = [
            'fos_rest' => ['view' => ['view_response_listener' => 'force']],
        ];
        $this->extension->load($config, $this->container);

        $this->assertTrue($this->container->hasDefinition('fos_rest.view_response_listener'));
        $this->assertTrue($this->container->getDefinition('fos_rest.view_response_listener')->getArgument(1));
    }

    public function testForceEmptyContentDefault()
    {
        $this->extension->load([], $this->container);
        $this->assertEquals(204, $this->container->getDefinition('fos_rest.view_handler.default')->getArgument(7));
    }

    public function testForceEmptyContentIs200()
    {
        $config = ['fos_rest' => ['view' => ['empty_content' => 200]]];
        $this->extension->load($config, $this->container);
        $this->assertEquals(200, $this->container->getDefinition('fos_rest.view_handler.default')->getArgument(7));
    }

    public function testViewSerializeNullDefault()
    {
        $this->extension->load([], $this->container);
        $this->assertFalse($this->container->getDefinition('fos_rest.view_handler.default')->getArgument(8));
    }

    public function testViewSerializeNullIsTrue()
    {
        $config = ['fos_rest' => ['view' => ['serialize_null' => true]]];
        $this->extension->load($config, $this->container);
        $this->assertTrue($this->container->getDefinition('fos_rest.view_handler.default')->getArgument(8));
    }

    public function testValidatorAliasWhenEnabled()
    {
        $config = ['fos_rest' => ['body_converter' => ['validate' => true]]];
        $this->extension->load($config, $this->container);
        $this->assertAlias('validator', 'fos_rest.validator');
    }

    public function testValidatorAliasWhenDisabled()
    {
        $config = ['fos_rest' => ['body_converter' => ['validate' => false]]];
        $this->extension->load($config, $this->container);
        $this->assertFalse($this->container->has('fos_rest.validator'));
    }

    public function testBodyConvertorDisabledAndSerializerVersionGiven()
    {
        $config = ['fos_rest' => ['body_converter' => ['enabled' => false], 'serializer' => ['version' => '1.0']]];
        $this->extension->load($config, $this->container);
    }

    public function testBodyConvertorDisabledAndSerializerGroupsGiven()
    {
        $config = ['fos_rest' => ['body_converter' => ['enabled' => false], 'serializer' => ['groups' => ['Default']]]];
        $this->extension->load($config, $this->container);
    }

    /**
     * Test that extension loads properly.
     */
    public function testConfigLoad()
    {
        $controllerLoaderDefinitionName = 'fos_rest.routing.loader.controller';
        $controllerLoaderClass = 'FOS\RestBundle\Routing\Loader\RestRouteLoader';

        $yamlCollectionLoaderDefinitionName = 'fos_rest.routing.loader.yaml_collection';
        $yamlCollectionLoaderClass = 'FOS\RestBundle\Routing\Loader\RestYamlCollectionLoader';

        $xmlCollectionLoaderDefinitionName = 'fos_rest.routing.loader.xml_collection';
        $xmlCollectionLoaderClass = 'FOS\RestBundle\Routing\Loader\RestXmlCollectionLoader';

        $this->extension->load([], $this->container);

        $this->assertTrue($this->container->hasDefinition($controllerLoaderDefinitionName));
        $this->assertValidRestRouteLoader($this->container->getDefinition($controllerLoaderDefinitionName));

        $this->assertTrue($this->container->hasDefinition($yamlCollectionLoaderDefinitionName));
        $this->assertValidRestFileLoader(
            $this->container->getDefinition($yamlCollectionLoaderDefinitionName),
            $this->includeFormat,
            $this->formats,
            $this->defaultFormat
        );

        $this->assertTrue($this->container->hasDefinition($xmlCollectionLoaderDefinitionName));
        $this->assertValidRestFileLoader(
            $this->container->getDefinition($xmlCollectionLoaderDefinitionName),
            $this->includeFormat,
            $this->formats,
            $this->defaultFormat
        );
    }

    public function testContextAdaptersLoad()
    {
        $this->extension->load([], $this->container);

        $this->assertEquals('FOS\RestBundle\Context\Adapter\JMSContextAdapter', $this->container->getDefinition('fos_rest.context.adapter.jms_context_adapter')->getClass());
        $this->assertTrue($this->container->hasDefinition('fos_rest.context.adapter.jms_context_adapter'));

        $this->assertEquals('FOS\RestBundle\Context\Adapter\ArrayContextAdapter', $this->container->getDefinition('fos_rest.context.adapter.array_context_adapter')->getClass());
        $this->assertTrue($this->container->hasDefinition('fos_rest.context.adapter.array_context_adapter'));

        $this->assertEquals('FOS\RestBundle\Context\Adapter\ChainContextAdapter', $this->container->getDefinition('fos_rest.context.adapter.chain_context_adapter')->getClass());
        $this->assertTrue($this->container->hasDefinition('fos_rest.context.adapter.chain_context_adapter'));
        $argument = $this->container->getDefinition('fos_rest.context.adapter.chain_context_adapter')->getArgument(0);
        $this->assertEquals('fos_rest.context.adapter.jms_context_adapter', $argument[0]);
        $this->assertEquals('fos_rest.context.adapter.array_context_adapter', $argument[1]);
    }

    public function testIncludeFormatDisabled()
    {
        $this->extension->load(
            [
                'fos_rest' => [
                    'routing_loader' => [
                        'include_format' => false,
                    ],
                ],
            ],
            $this->container
        );

        $yamlCollectionLoaderDefinitionName = 'fos_rest.routing.loader.yaml_collection';
        $this->assertValidRestFileLoader(
            $this->container->getDefinition($yamlCollectionLoaderDefinitionName),
            false,
            $this->formats,
            $this->defaultFormat
        );

        $xmlCollectionLoaderDefinitionName = 'fos_rest.routing.loader.xml_collection';
        $this->assertValidRestFileLoader(
            $this->container->getDefinition($xmlCollectionLoaderDefinitionName),
            false,
            $this->formats,
            $this->defaultFormat
        );
    }

    public function testDefaultFormat()
    {
        $this->extension->load(
            [
                'fos_rest' => [
                    'routing_loader' => [
                        'default_format' => 'xml',
                    ],
                ],
            ],
            $this->container
        );

        $yamlCollectionLoaderDefinitionName = 'fos_rest.routing.loader.yaml_collection';
        $this->assertValidRestFileLoader(
            $this->container->getDefinition($yamlCollectionLoaderDefinitionName),
            $this->includeFormat,
            $this->formats,
            'xml'
        );

        $xmlCollectionLoaderDefinitionName = 'fos_rest.routing.loader.xml_collection';
        $this->assertValidRestFileLoader(
            $this->container->getDefinition($xmlCollectionLoaderDefinitionName),
            $this->includeFormat,
            $this->formats,
            'xml'
        );
    }

    public function testFormats()
    {
        $this->extension->load(
            [
                'fos_rest' => [
                    'view' => [
                        'formats' => [
                            'json' => false,
                            'xml' => true,
                        ],
                    ],
                ],
            ],
            $this->container
        );

        $yamlCollectionLoaderDefinitionName = 'fos_rest.routing.loader.yaml_collection';
        $this->assertValidRestFileLoader(
            $this->container->getDefinition($yamlCollectionLoaderDefinitionName),
            $this->includeFormat,
            [
                'xml' => false,
                'html' => true,
            ],
            $this->defaultFormat
        );

        $xmlCollectionLoaderDefinitionName = 'fos_rest.routing.loader.xml_collection';
        $this->assertValidRestFileLoader(
            $this->container->getDefinition($xmlCollectionLoaderDefinitionName),
            $this->includeFormat,
            [
                'xml' => false,
                'html' => true,
            ],
            $this->defaultFormat
        );
    }

    /**
     * @expectedException \InvalidArgumentException
     */
    public function testLoadBadClassThrowsException()
    {
        $this->extension->load([
            'fos_rest' => [
                'exception' => [
                    'messages' => [
                        'UnknownException' => true,
                    ],
                ],
            ],
        ], $this->container);
    }

    /**
     * @expectedException \InvalidArgumentException
     * @expectedExceptionMessage Could not load class 'UnknownException' or the class does not extend from '\Exception'
     */
    public function testLoadBadMessagesClassThrowsException()
    {
        $this->extension->load([
            'fos_rest' => [
                'exception' => [
                    'codes' => [
                        'UnknownException' => 404,
                    ],
                ],
            ],
        ], $this->container);
    }

    public function testLoadOkMessagesClass()
    {
        $this->extension->load([
            'fos_rest' => [
                'exception' => [
                    'codes' => [
                        'Exception' => 404,
                    ],
                ],
            ],
        ], $this->container);
        $this->assertFalse($this->container->hasDefinition('fos_rest.exception.codes'));
    }

    /**
     * @dataProvider getLoadBadCodeValueThrowsExceptionData
     *
     * @expectedException Symfony\Component\Config\Definition\Exception\InvalidConfigurationException
     * @expectedExceptionMessage Invalid HTTP code in fos_rest.exception.codes
     */
    public function testLoadBadCodeValueThrowsException($value)
    {
        $this->extension->load([
            'fos_rest' => [
                'exception' => [
                    'codes' => [
                        'Exception' => $value,
                    ],
                ],
            ],
        ], $this->container);
    }

    public function getLoadBadCodeValueThrowsExceptionData()
    {
        $data = [
            null,
            'HTTP_NOT_EXISTS',
            'some random string',
            true,
        ];

        return array_map(function ($i) {
            return [$i];
        }, $data);
    }

    /**
     * Assert that loader definition described properly.
     *
     * @param Definition $loader loader definition
     */
    private function assertValidRestRouteLoader(Definition $loader)
    {
        $arguments = $loader->getArguments();

        $this->assertEquals(5, count($arguments));
        $this->assertEquals('service_container', (string) $arguments[0]);
        $this->assertEquals('file_locator', (string) $arguments[1]);
        $this->assertEquals('controller_name_converter', (string) $arguments[2]);
        $this->assertEquals('fos_rest.routing.loader.reader.controller', (string) $arguments[3]);
        $this->assertNull($arguments[4]);
        $this->assertArrayHasKey('routing.loader', $loader->getTags());
    }

    /**
     * Assert that loader definition described properly.
     *
     * @param Definition $loader        loader definition
     * @param bool       $includeFormat whether or not the requested view format must be included in the route path
     * @param string[]   $formats       supported view formats
     * @param string     $defaultFormat default view format
     */
    private function assertValidRestFileLoader(
        Definition $loader,
        $includeFormat,
        array $formats,
        $defaultFormat
    ) {
        $locatorRef = new Reference('file_locator');
        $processorRef = new Reference('fos_rest.routing.loader.processor');
        $arguments = $loader->getArguments();

        $this->assertEquals(5, count($arguments));
        $this->assertEquals($locatorRef, $arguments[0]);
        $this->assertEquals($processorRef, $arguments[1]);
        $this->assertSame($includeFormat, $arguments[2]);
        $this->assertEquals($formats, $arguments[3]);
        $this->assertSame($defaultFormat, $arguments[4]);
        $this->assertArrayHasKey('routing.loader', $loader->getTags());
    }

    private function assertAlias($value, $key)
    {
        $this->assertEquals($value, (string) $this->container->getAlias($key), sprintf('%s alias is correct', $key));
    }

    public function testCheckViewHandlerWithJsonp()
    {
        $this->extension->load(['fos_rest' => ['view' => ['jsonp_handler' => null]]], $this->container);

        $this->assertTrue($this->container->has('fos_rest.view_handler'));

        $viewHandler = $this->container->getDefinition('fos_rest.view_handler');
        $this->assertInstanceOf(DefinitionDecorator::class, $viewHandler);
    }

    public function testCheckExceptionWrapperHandler()
    {
        $this->extension->load([], $this->container);

        $this->assertTrue($this->container->has('fos_rest.view.exception_wrapper_handler'));
    }

    public function testSerializerExceptionNormalizer()
    {
        $this->extension->load(['fos_rest' => ['view' => true]], $this->container);

        $this->assertTrue($this->container->has('fos_rest.serializer.exception_wrapper_normalizer'));

        $definition = $this->container->getDefinition('fos_rest.serializer.exception_wrapper_normalizer');
        $this->assertEquals('FOS\RestBundle\Serializer\ExceptionWrapperNormalizer', $definition->getClass());
    }

    public function testZoneMatcherListenerDefault()
    {
        $this->extension->load(array('fos_rest' => array()), $this->container);

        $this->assertFalse($this->container->has('fos_rest.zone_matcher_listener'));
    }

    public function testZoneMatcherListener()
    {
        $config = array('fos_rest' => array(
            'zone' => array(
                'first' => array('path' => '/api/*'),
                'second' => array('path' => '/^second', 'ips' => '127.0.0.1'),
            ),
        ));

        $this->extension->load($config, $this->container);
        $zoneMatcherListener = $this->container->getDefinition('fos_rest.zone_matcher_listener');
        $addRequestMatcherCalls = $zoneMatcherListener->getMethodCalls();

        $this->assertTrue($this->container->has('fos_rest.zone_matcher_listener'));
        $this->assertEquals('FOS\RestBundle\EventListener\ZoneMatcherListener', $zoneMatcherListener->getClass());
        $this->assertCount(2, $addRequestMatcherCalls);

        // First zone
        $this->assertEquals('addRequestMatcher', $addRequestMatcherCalls[0][0]);
        $requestMatcherFirstId = (string) $addRequestMatcherCalls[0][1][0];
        $requestMatcherFirst = $this->container->getDefinition($requestMatcherFirstId);
        $this->assertInstanceOf(DefinitionDecorator::class, $requestMatcherFirst);
        $this->assertEquals('/api/*', $requestMatcherFirst->getArgument(0));

        // Second zone
        $this->assertEquals('addRequestMatcher', $addRequestMatcherCalls[1][0]);
        $requestMatcherSecondId = (string) $addRequestMatcherCalls[1][1][0];
        $requestMatcherSecond = $this->container->getDefinition($requestMatcherSecondId);
        $this->assertInstanceOf(DefinitionDecorator::class, $requestMatcherSecond);
        $this->assertEquals('/^second', $requestMatcherSecond->getArgument(0));
        $this->assertEquals(array('127.0.0.1'), $requestMatcherSecond->getArgument(3));
    }
}<|MERGE_RESOLUTION|>--- conflicted
+++ resolved
@@ -217,22 +217,6 @@
         $this->assertTrue($this->container->hasDefinition('fos_rest.format_listener'));
     }
 
-<<<<<<< HEAD
-=======
-    public function testLegacyFormatListenerMediaType()
-    {
-        $config = array(
-            'fos_rest' => array('format_listener' => array(
-                'rules' => array('path' => '/'),
-                'media_type' => true,
-            )),
-        );
-        $this->extension->load($config, $this->container);
-
-        $this->assertTrue($this->container->hasDefinition('fos_rest.version_listener'));
-    }
-
->>>>>>> 09a39f2f
     /**
      * @expectedException \Symfony\Component\Config\Definition\Exception\InvalidConfigurationException
      */
@@ -372,23 +356,6 @@
             $this->formats,
             $this->defaultFormat
         );
-    }
-
-    public function testContextAdaptersLoad()
-    {
-        $this->extension->load([], $this->container);
-
-        $this->assertEquals('FOS\RestBundle\Context\Adapter\JMSContextAdapter', $this->container->getDefinition('fos_rest.context.adapter.jms_context_adapter')->getClass());
-        $this->assertTrue($this->container->hasDefinition('fos_rest.context.adapter.jms_context_adapter'));
-
-        $this->assertEquals('FOS\RestBundle\Context\Adapter\ArrayContextAdapter', $this->container->getDefinition('fos_rest.context.adapter.array_context_adapter')->getClass());
-        $this->assertTrue($this->container->hasDefinition('fos_rest.context.adapter.array_context_adapter'));
-
-        $this->assertEquals('FOS\RestBundle\Context\Adapter\ChainContextAdapter', $this->container->getDefinition('fos_rest.context.adapter.chain_context_adapter')->getClass());
-        $this->assertTrue($this->container->hasDefinition('fos_rest.context.adapter.chain_context_adapter'));
-        $argument = $this->container->getDefinition('fos_rest.context.adapter.chain_context_adapter')->getArgument(0);
-        $this->assertEquals('fos_rest.context.adapter.jms_context_adapter', $argument[0]);
-        $this->assertEquals('fos_rest.context.adapter.array_context_adapter', $argument[1]);
     }
 
     public function testIncludeFormatDisabled()

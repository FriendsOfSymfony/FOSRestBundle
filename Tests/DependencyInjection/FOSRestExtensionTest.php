--- conflicted
+++ resolved
@@ -80,19 +80,13 @@
                 'exception' => [
                     'exception_controller' => 'fos_rest.exception.controller::showAction',
                 ],
-<<<<<<< HEAD
-=======
-                'routing_loader' => [
-                    'parse_controller_name' => false,
-                ],
-                'service' => [
-                    'templating' => null,
-                ],
-                'view' => [
-                    'default_engine' => null,
-                    'force_redirects' => [],
-                ],
->>>>>>> 94b9b53f
+                'service' => [
+                    'templating' => null,
+                ],
+                'view' => [
+                    'default_engine' => null,
+                    'force_redirects' => [],
+                ],
             ],
         ];
         $this->extension->load($config, $this->container);
@@ -107,19 +101,13 @@
                 'exception' => [
                     'exception_controller' => 'fos_rest.exception.controller::showAction',
                 ],
-<<<<<<< HEAD
-=======
-               'routing_loader' => [
-                   'parse_controller_name' => false,
-               ],
-                'service' => [
-                    'templating' => null,
-                ],
-                'view' => [
-                    'default_engine' => null,
-                    'force_redirects' => [],
-                ],
->>>>>>> 94b9b53f
+                'service' => [
+                    'templating' => null,
+                ],
+                'view' => [
+                    'default_engine' => null,
+                    'force_redirects' => [],
+                ],
             ],
         ], $this->container);
         $decoders = [
@@ -143,19 +131,13 @@
                 'exception' => [
                     'exception_controller' => 'fos_rest.exception.controller::showAction',
                 ],
-<<<<<<< HEAD
-=======
-                'routing_loader' => [
-                    'parse_controller_name' => false,
-                ],
-                'service' => [
-                    'templating' => null,
-                ],
-                'view' => [
-                    'default_engine' => null,
-                    'force_redirects' => [],
-                ],
->>>>>>> 94b9b53f
+                'service' => [
+                    'templating' => null,
+                ],
+                'view' => [
+                    'default_engine' => null,
+                    'force_redirects' => [],
+                ],
             ],
         ];
 
@@ -178,19 +160,13 @@
                 'exception' => [
                     'exception_controller' => 'fos_rest.exception.controller::showAction',
                 ],
-<<<<<<< HEAD
-=======
-                'routing_loader' => [
-                    'parse_controller_name' => false,
-                ],
-                'service' => [
-                    'templating' => null,
-                ],
-                'view' => [
-                    'default_engine' => null,
-                    'force_redirects' => [],
-                ],
->>>>>>> 94b9b53f
+                'service' => [
+                    'templating' => null,
+                ],
+                'view' => [
+                    'default_engine' => null,
+                    'force_redirects' => [],
+                ],
             ],
         ];
 
@@ -218,19 +194,13 @@
                 'exception' => [
                     'exception_controller' => 'fos_rest.exception.controller::showAction',
                 ],
-<<<<<<< HEAD
-=======
-                'routing_loader' => [
-                    'parse_controller_name' => false,
-                ],
-                'service' => [
-                    'templating' => null,
-                ],
-                'view' => [
-                    'default_engine' => null,
-                    'force_redirects' => [],
-                ],
->>>>>>> 94b9b53f
+                'service' => [
+                    'templating' => null,
+                ],
+                'view' => [
+                    'default_engine' => null,
+                    'force_redirects' => [],
+                ],
             ],
         ];
 
@@ -253,19 +223,13 @@
                     'exception_controller' => 'fos_rest.exception.controller::showAction',
                 ],
                 'format_listener' => false,
-<<<<<<< HEAD
-=======
-                'routing_loader' => [
-                    'parse_controller_name' => false,
-                ],
-                'service' => [
-                    'templating' => null,
-                ],
-                'view' => [
-                    'default_engine' => null,
-                    'force_redirects' => [],
-                ],
->>>>>>> 94b9b53f
+                'service' => [
+                    'templating' => null,
+                ],
+                'view' => [
+                    'default_engine' => null,
+                    'force_redirects' => [],
+                ],
             ],
         ];
         $this->extension->load($config, $this->container);
@@ -280,19 +244,13 @@
                 'exception' => [
                     'exception_controller' => 'fos_rest.exception.controller::showAction',
                 ],
-<<<<<<< HEAD
-=======
-               'routing_loader' => [
-                   'parse_controller_name' => false,
-               ],
-                'service' => [
-                    'templating' => null,
-                ],
-                'view' => [
-                    'default_engine' => null,
-                    'force_redirects' => [],
-                ],
->>>>>>> 94b9b53f
+                'service' => [
+                    'templating' => null,
+                ],
+                'view' => [
+                    'default_engine' => null,
+                    'force_redirects' => [],
+                ],
             ],
         ], $this->container);
 
@@ -309,19 +267,13 @@
                 'format_listener' => [
                     'rules' => ['path' => '/'],
                 ],
-<<<<<<< HEAD
-=======
-                'routing_loader' => [
-                    'parse_controller_name' => false,
-                ],
-                'service' => [
-                    'templating' => null,
-                ],
-                'view' => [
-                    'default_engine' => null,
-                    'force_redirects' => [],
-                ],
->>>>>>> 94b9b53f
+                'service' => [
+                    'templating' => null,
+                ],
+                'view' => [
+                    'default_engine' => null,
+                    'force_redirects' => [],
+                ],
             ],
         ];
         $this->extension->load($config, $this->container);
@@ -337,19 +289,13 @@
                     'exception_controller' => 'fos_rest.exception.controller::showAction',
                 ],
                 'param_fetcher_listener' => true,
-<<<<<<< HEAD
-=======
-                'routing_loader' => [
-                    'parse_controller_name' => false,
-                ],
-                'service' => [
-                    'templating' => null,
-                ],
-                'view' => [
-                    'default_engine' => null,
-                    'force_redirects' => [],
-                ],
->>>>>>> 94b9b53f
+                'service' => [
+                    'templating' => null,
+                ],
+                'view' => [
+                    'default_engine' => null,
+                    'force_redirects' => [],
+                ],
             ],
         ];
         $this->extension->load($config, $this->container);
@@ -366,19 +312,13 @@
                     'exception_controller' => 'fos_rest.exception.controller::showAction',
                 ],
                 'param_fetcher_listener' => 'force',
-<<<<<<< HEAD
-=======
-                'routing_loader' => [
-                    'parse_controller_name' => false,
-                ],
-                'service' => [
-                    'templating' => null,
-                ],
-                'view' => [
-                    'default_engine' => null,
-                    'force_redirects' => [],
-                ],
->>>>>>> 94b9b53f
+                'service' => [
+                    'templating' => null,
+                ],
+                'view' => [
+                    'default_engine' => null,
+                    'force_redirects' => [],
+                ],
             ],
         ];
         $this->extension->load($config, $this->container);
@@ -400,19 +340,13 @@
                         ['path' => '/'],
                     ],
                 ],
-<<<<<<< HEAD
-=======
-                'routing_loader' => [
-                    'parse_controller_name' => false,
-                ],
-                'service' => [
-                    'templating' => null,
-                ],
-                'view' => [
-                    'default_engine' => null,
-                    'force_redirects' => [],
-                ],
->>>>>>> 94b9b53f
+                'service' => [
+                    'templating' => null,
+                ],
+                'view' => [
+                    'default_engine' => null,
+                    'force_redirects' => [],
+                ],
             ],
         ];
         $this->extension->load($config, $this->container);
@@ -433,19 +367,13 @@
                 'format_listener' => [
                     'media_type' => true,
                 ],
-<<<<<<< HEAD
-=======
-                'routing_loader' => [
-                    'parse_controller_name' => false,
-                ],
-                'service' => [
-                    'templating' => null,
-                ],
-                'view' => [
-                    'default_engine' => null,
-                    'force_redirects' => [],
-                ],
->>>>>>> 94b9b53f
+                'service' => [
+                    'templating' => null,
+                ],
+                'view' => [
+                    'default_engine' => null,
+                    'force_redirects' => [],
+                ],
             ],
         ];
         $this->extension->load($config, $this->container);
@@ -458,19 +386,13 @@
                 'exception' => [
                     'exception_controller' => 'fos_rest.exception.controller::showAction',
                 ],
-<<<<<<< HEAD
-=======
-               'routing_loader' => [
-                   'parse_controller_name' => false,
-               ],
-                'service' => [
-                    'templating' => null,
-                ],
-                'view' => [
-                    'default_engine' => null,
-                    'force_redirects' => [],
-                ],
->>>>>>> 94b9b53f
+                'service' => [
+                    'templating' => null,
+                ],
+                'view' => [
+                    'default_engine' => null,
+                    'force_redirects' => [],
+                ],
             ],
         ], $this->container);
 
@@ -489,12 +411,6 @@
                 'exception' => [
                     'exception_controller' => 'fos_rest.exception.controller::showAction',
                 ],
-<<<<<<< HEAD
-                'view' => ['view_response_listener' => false],
-=======
-                'routing_loader' => [
-                    'parse_controller_name' => false,
-                ],
                 'service' => [
                     'templating' => null,
                 ],
@@ -503,7 +419,6 @@
                     'force_redirects' => [],
                     'view_response_listener' => false,
                 ],
->>>>>>> 94b9b53f
             ],
         ];
         $this->extension->load($config, $this->container);
@@ -518,12 +433,6 @@
                 'exception' => [
                     'exception_controller' => 'fos_rest.exception.controller::showAction',
                 ],
-<<<<<<< HEAD
-                'view' => ['view_response_listener' => true],
-=======
-                'routing_loader' => [
-                    'parse_controller_name' => false,
-                ],
                 'service' => [
                     'templating' => null,
                 ],
@@ -532,7 +441,6 @@
                     'force_redirects' => [],
                     'view_response_listener' => true,
                 ],
->>>>>>> 94b9b53f
             ],
         ];
         $this->extension->load($config, $this->container);
@@ -548,12 +456,6 @@
                 'exception' => [
                     'exception_controller' => 'fos_rest.exception.controller::showAction',
                 ],
-<<<<<<< HEAD
-                'view' => ['view_response_listener' => 'force'],
-=======
-                'routing_loader' => [
-                    'parse_controller_name' => false,
-                ],
                 'service' => [
                     'templating' => null,
                 ],
@@ -562,7 +464,6 @@
                     'force_redirects' => [],
                     'view_response_listener' => 'force',
                 ],
->>>>>>> 94b9b53f
             ],
         ];
         $this->extension->load($config, $this->container);
@@ -577,11 +478,6 @@
            'fos_rest' => [
                'exception' => [
                    'exception_controller' => 'fos_rest.exception.controller::showAction',
-               ],
-<<<<<<< HEAD
-=======
-               'routing_loader' => [
-                   'parse_controller_name' => false,
                ],
                'service' => [
                    'templating' => null,
@@ -590,7 +486,6 @@
                    'default_engine' => null,
                    'force_redirects' => [],
                ],
->>>>>>> 94b9b53f
            ],
         ], $this->container);
         $this->assertEquals(204, $this->container->getDefinition('fos_rest.view_handler.default')->getArgument(5));
@@ -603,12 +498,6 @@
                 'exception' => [
                     'exception_controller' => 'fos_rest.exception.controller::showAction',
                 ],
-<<<<<<< HEAD
-                'view' => ['empty_content' => 200],
-=======
-                'routing_loader' => [
-                    'parse_controller_name' => false,
-                ],
                 'service' => [
                     'templating' => null,
                 ],
@@ -617,7 +506,6 @@
                     'empty_content' => 200,
                     'force_redirects' => [],
                 ],
->>>>>>> 94b9b53f
             ],
         ];
         $this->extension->load($config, $this->container);
@@ -631,19 +519,13 @@
                 'exception' => [
                     'exception_controller' => 'fos_rest.exception.controller::showAction',
                 ],
-<<<<<<< HEAD
-=======
-               'routing_loader' => [
-                   'parse_controller_name' => false,
-               ],
-                'service' => [
-                    'templating' => null,
-                ],
-                'view' => [
-                    'default_engine' => null,
-                    'force_redirects' => [],
-                ],
->>>>>>> 94b9b53f
+                'service' => [
+                    'templating' => null,
+                ],
+                'view' => [
+                    'default_engine' => null,
+                    'force_redirects' => [],
+                ],
             ],
         ], $this->container);
         $this->assertFalse($this->container->getDefinition('fos_rest.view_handler.default')->getArgument(6));
@@ -656,15 +538,9 @@
                 'exception' => [
                     'exception_controller' => 'fos_rest.exception.controller::showAction',
                 ],
-<<<<<<< HEAD
-=======
-                'routing_loader' => [
-                    'parse_controller_name' => false,
-                ],
-                'service' => [
-                    'templating' => null,
-                ],
->>>>>>> 94b9b53f
+                'service' => [
+                    'templating' => null,
+                ],
                 'view' => [
                     'default_engine' => null,
                     'force_redirects' => [],
@@ -684,19 +560,13 @@
                 'exception' => [
                     'exception_controller' => 'fos_rest.exception.controller::showAction',
                 ],
-<<<<<<< HEAD
-=======
-                'routing_loader' => [
-                    'parse_controller_name' => false,
-                ],
-                'service' => [
-                    'templating' => null,
-                ],
-                'view' => [
-                    'default_engine' => null,
-                    'force_redirects' => [],
-                ],
->>>>>>> 94b9b53f
+                'service' => [
+                    'templating' => null,
+                ],
+                'view' => [
+                    'default_engine' => null,
+                    'force_redirects' => [],
+                ],
             ],
         ];
         $this->extension->load($config, $this->container);
@@ -711,19 +581,13 @@
                 'exception' => [
                     'exception_controller' => 'fos_rest.exception.controller::showAction',
                 ],
-<<<<<<< HEAD
-=======
-                'routing_loader' => [
-                    'parse_controller_name' => false,
-                ],
-                'service' => [
-                    'templating' => null,
-                ],
-                'view' => [
-                    'default_engine' => null,
-                    'force_redirects' => [],
-                ],
->>>>>>> 94b9b53f
+                'service' => [
+                    'templating' => null,
+                ],
+                'view' => [
+                    'default_engine' => null,
+                    'force_redirects' => [],
+                ],
             ],
         ];
         $this->extension->load($config, $this->container);
@@ -749,19 +613,13 @@
                 'exception' => [
                     'exception_controller' => 'fos_rest.exception.controller::showAction',
                 ],
-<<<<<<< HEAD
-=======
-               'routing_loader' => [
-                   'parse_controller_name' => false,
-               ],
-                'service' => [
-                    'templating' => null,
-                ],
-                'view' => [
-                    'default_engine' => null,
-                    'force_redirects' => [],
-                ],
->>>>>>> 94b9b53f
+                'service' => [
+                    'templating' => null,
+                ],
+                'view' => [
+                    'default_engine' => null,
+                    'force_redirects' => [],
+                ],
             ],
         ], $this->container);
 
@@ -882,15 +740,9 @@
                     'exception' => [
                         'exception_controller' => 'fos_rest.exception.controller::showAction',
                     ],
-<<<<<<< HEAD
-=======
-                    'routing_loader' => [
-                        'parse_controller_name' => false,
-                    ],
                     'service' => [
                         'templating' => null,
                     ],
->>>>>>> 94b9b53f
                     'view' => [
                         'default_engine' => null,
                         'force_redirects' => [],
@@ -937,19 +789,13 @@
                     ],
                     'exception_controller' => 'fos_rest.exception.controller::showAction',
                 ],
-<<<<<<< HEAD
-=======
-                'routing_loader' => [
-                    'parse_controller_name' => false,
-                ],
-                'service' => [
-                    'templating' => null,
-                ],
-                'view' => [
-                    'default_engine' => null,
-                    'force_redirects' => [],
-                ],
->>>>>>> 94b9b53f
+                'service' => [
+                    'templating' => null,
+                ],
+                'view' => [
+                    'default_engine' => null,
+                    'force_redirects' => [],
+                ],
             ],
         ], $this->container);
         $this->assertFalse($this->container->hasDefinition('fos_rest.exception.codes'));
@@ -971,19 +817,13 @@
                     ],
                     'exception_controller' => 'fos_rest.exception.controller::showAction',
                 ],
-<<<<<<< HEAD
-=======
-                'routing_loader' => [
-                    'parse_controller_name' => false,
-                ],
-                'service' => [
-                    'templating' => null,
-                ],
-                'view' => [
-                    'default_engine' => null,
-                    'force_redirects' => [],
-                ],
->>>>>>> 94b9b53f
+                'service' => [
+                    'templating' => null,
+                ],
+                'view' => [
+                    'default_engine' => null,
+                    'force_redirects' => [],
+                ],
             ],
         ], $this->container);
     }
@@ -1019,19 +859,13 @@
         $extension->load(array(
             'fos_rest' => array(
                 'exception' => $exceptionConfig,
-<<<<<<< HEAD
-=======
-                'routing_loader' => [
-                    'parse_controller_name' => false,
-                ],
-                'service' => [
-                    'templating' => null,
-                ],
-                'view' => [
-                    'default_engine' => null,
-                    'force_redirects' => [],
-                ],
->>>>>>> 94b9b53f
+                'service' => [
+                    'templating' => null,
+                ],
+                'view' => [
+                    'default_engine' => null,
+                    'force_redirects' => [],
+                ],
             ),
         ), $this->container);
 
@@ -1143,12 +977,6 @@
                 'exception' => [
                     'exception_controller' => 'fos_rest.exception.controller::showAction',
                 ],
-<<<<<<< HEAD
-                'view' => ['jsonp_handler' => null],
-=======
-                'routing_loader' => [
-                    'parse_controller_name' => false,
-                ],
                 'service' => [
                     'templating' => null,
                 ],
@@ -1157,7 +985,6 @@
                     'force_redirects' => [],
                     'jsonp_handler' => null,
                 ],
->>>>>>> 94b9b53f
             ],
         ], $this->container);
 
@@ -1176,19 +1003,13 @@
                 'exception' => [
                     'exception_controller' => 'fos_rest.exception.controller::showAction',
                 ],
-<<<<<<< HEAD
-=======
-                'routing_loader' => [
-                    'parse_controller_name' => false,
-                ],
-                'service' => [
-                    'templating' => null,
-                ],
-                'view' => [
-                    'default_engine' => null,
-                    'force_redirects' => [],
-                ],
->>>>>>> 94b9b53f
+                'service' => [
+                    'templating' => null,
+                ],
+                'view' => [
+                    'default_engine' => null,
+                    'force_redirects' => [],
+                ],
             ],
         ], $this->container);
 
@@ -1202,19 +1023,13 @@
                 'exception' => [
                     'exception_controller' => 'fos_rest.exception.controller::showAction',
                 ],
-<<<<<<< HEAD
-=======
-                'routing_loader' => [
-                    'parse_controller_name' => false,
-                ],
-                'service' => [
-                    'templating' => null,
-                ],
-                'view' => [
-                    'default_engine' => null,
-                    'force_redirects' => [],
-                ],
->>>>>>> 94b9b53f
+                'service' => [
+                    'templating' => null,
+                ],
+                'view' => [
+                    'default_engine' => null,
+                    'force_redirects' => [],
+                ],
             ],
         ], $this->container);
 
@@ -1227,11 +1042,6 @@
             'exception' => [
                 'exception_controller' => 'fos_rest.exception.controller::showAction',
             ],
-<<<<<<< HEAD
-=======
-            'routing_loader' => [
-                'parse_controller_name' => false,
-            ],
             'service' => [
                 'templating' => null,
             ],
@@ -1239,7 +1049,6 @@
                 'default_engine' => null,
                 'force_redirects' => [],
             ],
->>>>>>> 94b9b53f
             'zone' => array(
                 'first' => array('path' => '/api/*'),
                 'second' => array('path' => '/^second', 'ips' => '127.0.0.1'),
@@ -1280,19 +1089,12 @@
                 'exception' => [
                     'exception_controller' => 'fos_rest.exception.controller::showAction',
                 ],
-<<<<<<< HEAD
-                'view' => array(
-=======
-                'routing_loader' => [
-                    'parse_controller_name' => false,
-                ],
-                'service' => [
-                    'templating' => null,
-                ],
-                'view' => [
-                    'default_engine' => null,
-                    'force_redirects' => [],
->>>>>>> 94b9b53f
+                'service' => [
+                    'templating' => null,
+                ],
+                'view' => [
+                    'default_engine' => null,
+                    'force_redirects' => [],
                     'mime_types' => array(
                         'json' => array('application/json', 'application/x-json'),
                         'jpg' => 'image/jpeg',

--- conflicted
+++ resolved
@@ -84,8 +84,6 @@
         $this->assertEquals('1.3.2', $this->context->getVersion());
     }
 
-<<<<<<< HEAD
-=======
     /**
      * @group legacy
      */
@@ -96,17 +94,6 @@
         $this->assertEquals(2, $this->context->getVersion());
     }
 
-    /**
-     * @group legacy
-     */
-    public function testMaxDepth()
-    {
-        $this->context->setMaxDepth(10);
-
-        $this->assertEquals(10, $this->context->getMaxDepth());
-    }
-
->>>>>>> 54c771c5
     public function testSerializeNull()
     {
         $this->context->setSerializeNull(true);

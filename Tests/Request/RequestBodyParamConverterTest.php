<?php

/*
 * This file is part of the FOSRestBundle package.
 *
 * (c) FriendsOfSymfony <http://friendsofsymfony.github.com/>
 *
 * For the full copyright and license information, please view the LICENSE
 * file that was distributed with this source code.
 */

namespace FOS\RestBundle\Tests\Request;

use FOS\RestBundle\Context\Context;
use FOS\RestBundle\Request\RequestBodyParamConverter;
use FOS\RestBundle\Serializer\Serializer;
use FOS\RestBundle\Tests\Functional\Bundle\TestBundle\Controller\Post;
use JMS\Serializer\Exception\InvalidArgumentException as JmsInvalidArgumentException;
use PHPUnit\Framework\TestCase;
use Sensio\Bundle\FrameworkExtraBundle\Configuration\ParamConverter;
use Sensio\Bundle\FrameworkExtraBundle\Request\ParamConverter\ParamConverterInterface;
use Symfony\Component\HttpFoundation\Request;
use Symfony\Component\HttpKernel\Exception\BadRequestHttpException;
use Symfony\Component\HttpKernel\Exception\UnsupportedMediaTypeHttpException;
use Symfony\Component\Serializer\Exception\InvalidArgumentException as SymfonyInvalidArgumentException;
use Symfony\Component\Validator\Validator\ValidatorInterface;

/**
 * @author Tyler Stroud <tyler@tylerstroud.com>
 */
class RequestBodyParamConverterTest extends TestCase
{
    protected $serializer;
    protected $converterBuilder;

    protected function setUp(): void
    {
        // skip the test if the installed version of SensioFrameworkExtraBundle
        // is not compatible with the RequestBodyParamConverter class
        $parameter = new \ReflectionParameter(
            [
                ParamConverterInterface::class,
                'supports',
            ],
            'configuration'
        );
        if (ParamConverter::class != $parameter->getClass()->getName()) {
            $this->markTestSkipped(
                'skipping RequestBodyParamConverterTest due to an incompatible version of the SensioFrameworkExtraBundle'
            );
        }

        $this->serializer = $this->getMockBuilder(Serializer::class)->getMock();
        $this->converter = new RequestBodyParamConverter($this->serializer);
    }

    public function testInterface()
    {
        $converter = new RequestBodyParamConverter($this->serializer);
        $this->assertInstanceOf(ParamConverterInterface::class, $converter);
    }

    public function testContextMergeDuringExecution()
    {
        $options = [
            'deserializationContext' => [
                'groups' => ['foo', 'bar'],
                'foobar' => 'foo',
            ],
        ];
        $configuration = $this->createConfiguration('FooClass', null, $options);
        $converter = new RequestBodyParamConverter($this->serializer, ['foogroup'], 'fooversion');

        $request = $this->createRequest('body');

        $expectedContext = new Context();
        $expectedContext->setGroups(['foo', 'bar']);
        $expectedContext->setVersion('fooversion');
        $expectedContext->setAttribute('foobar', 'foo');

        $this->serializer
            ->expects($this->once())
            ->method('deserialize')
            ->with(
                'body',
                'FooClass',
                'json',
                $expectedContext
            );

        return $converter->apply($request, $configuration);
    }

    public function testExecutionInterceptsUnsupportedFormatException()
    {
        $this->expectException(UnsupportedMediaTypeHttpException::class);

        $converter = new RequestBodyParamConverter($this->serializer);
        $this->serializer
            ->expects($this->once())
            ->method('deserialize')
            ->will($this->throwException(new UnsupportedMediaTypeHttpException()));
        $this->launchExecution($converter);
    }

    public function testExecutionInterceptsJMSException()
    {
        $this->expectException(BadRequestHttpException::class);

        $converter = new RequestBodyParamConverter($this->serializer);
        $this->serializer
            ->expects($this->once())
            ->method('deserialize')
            ->will($this->throwException(new JmsInvalidArgumentException()));
        $this->launchExecution($converter);
    }

    public function testExecutionInterceptsSymfonySerializerException()
    {
        $this->expectException(BadRequestHttpException::class);

        $converter = new RequestBodyParamConverter($this->serializer);
        $this->serializer
            ->expects($this->once())
            ->method('deserialize')
            ->will($this->throwException(new SymfonyInvalidArgumentException()));
        $this->launchExecution($converter);
    }

    public function testRequestAttribute()
    {
        $converter = new RequestBodyParamConverter($this->serializer);
        $this->serializer
             ->expects($this->once())
             ->method('deserialize')
             ->willReturn('Object');
        $request = $this->createRequest(null, 'application/json');
        $this->launchExecution($converter, $request);
        $this->assertEquals('Object', $request->attributes->get('foo'));
    }

    public function testValidatorParameters()
    {
        $this->serializer
             ->expects($this->once())
             ->method('deserialize')
             ->willReturn('Object');

        $validator = $this->getMockBuilder(ValidatorInterface::class)->getMock();
        $validator
            ->expects($this->once())
            ->method('validate')
            ->with('Object', null, ['foo'])
            ->willReturn('fooError');

        $converter = new RequestBodyParamConverter($this->serializer, null, null, $validator, 'errors');

<<<<<<< HEAD
        $request = $this->createRequest();
        $configuration = $this->createConfiguration('FooClass', null, ['validator' => ['groups' => ['foo']]]);
=======
        $request = $this->createRequest(null, 'application/json');
        $configuration = $this->createConfiguration(null, null, ['validator' => ['groups' => ['foo']]]);
>>>>>>> 0689da42
        $this->launchExecution($converter, $request, $configuration);
        $this->assertEquals('fooError', $request->attributes->get('errors'));
    }

    public function testValidatorSkipping()
    {
        $this->serializer
            ->expects($this->once())
            ->method('deserialize')
            ->willReturn('Object');

        $validator = $this->getMockBuilder(ValidatorInterface::class)->getMock();
        $validator
            ->expects($this->never())
            ->method('validate');

        $converter = new RequestBodyParamConverter($this->serializer, null, null, $validator, 'errors');

<<<<<<< HEAD
        $request = $this->createRequest();
        $configuration = $this->createConfiguration('FooClass', null, ['validate' => false]);
=======
        $request = $this->createRequest(null, 'application/json');
        $configuration = $this->createConfiguration(null, null, ['validate' => false]);
>>>>>>> 0689da42
        $this->launchExecution($converter, $request, $configuration);
        $this->assertNull($request->attributes->get('errors'));
    }

    public function testReturn()
    {
        $converter = new RequestBodyParamConverter($this->serializer);
        $this->assertTrue($this->launchExecution($converter));
    }

    public function testContextConfiguration()
    {
        $converter = new RequestBodyParamConverter($this->serializer);
        $options = [
            'groups' => ['foo', 'bar'],
            'version' => 'v1.2',
            'enableMaxDepth' => true,
            'serializeNull' => false,
            'foo' => 'bar',
        ];

        $contextConfigurationMethod = new \ReflectionMethod($converter, 'configureContext');
        $contextConfigurationMethod->setAccessible(true);
        $contextConfigurationMethod->invoke($converter, $context = new Context(), $options);

        $expectedContext = new Context();
        $expectedContext
            ->addGroups($options['groups'])
            ->setVersion($options['version'])
            ->enableMaxDepth($options['enableMaxDepth'])
            ->setSerializeNull($options['serializeNull'])
            ->setAttribute('foo', 'bar');

        $this->assertEquals($expectedContext, $context);
    }

    public function testValidatorOptionsGetter()
    {
        $converter = new RequestBodyParamConverter($this->serializer);

        $options1 = [
            'validator' => [
                'groups' => ['foo'],
                'traverse' => true,
            ],
        ];
        $options2 = [
            'validator' => [
                'deep' => true,
            ],
        ];

        $validatorMethod = new \ReflectionMethod($converter, 'getValidatorOptions');
        $validatorMethod->setAccessible(true);
        $this->assertEquals(['groups' => ['foo'], 'traverse' => true, 'deep' => false], $validatorMethod->invoke($converter, $options1));
        $this->assertEquals(['groups' => false, 'traverse' => false, 'deep' => true], $validatorMethod->invoke($converter, $options2));
    }

    public function testSupports()
    {
        $converter = new RequestBodyParamConverter($this->serializer);
        $config = $this->createConfiguration(Post::class, 'post');
        $this->assertTrue($converter->supports($config));
    }

    public function testSupportsWithNoClass()
    {
        $converter = new RequestBodyParamConverter($this->serializer);
        $this->assertFalse($converter->supports($this->createConfiguration(null, 'post')));
    }

    public function testNoContentTypeCausesUnsupportedMediaTypeException()
    {
        $converter = new RequestBodyParamConverter($this->serializer);
        $request = $this->createRequest();
        $this->expectException(UnsupportedMediaTypeHttpException::class);
        $this->launchExecution($converter, $request);
    }

    protected function launchExecution($converter, $request = null, $configuration = null)
    {
        if (null === $request) {
            $request = $this->createRequest('body');
        }
        if (null === $configuration) {
            $configuration = $this->createConfiguration('FooClass', 'foo');
        }

        return $converter->apply($request, $configuration);
    }

    protected function createConfiguration($class, $name = null, array $options = array())
    {
        return new ParamConverter([
            'name' => (string) $name,
            'class' => $class,
            'options' => $options,
            'converter' => 'fos_rest.request_body',
        ]);
    }

    protected function createRequest($body = null)
    {
        $request = new Request(
            [],
            [],
            [],
            [],
            [],
            [],
            $body
        );
        $request->headers->set('CONTENT_TYPE', 'application/json');

        return $request;
    }
}<|MERGE_RESOLUTION|>--- conflicted
+++ resolved
@@ -155,13 +155,8 @@
 
         $converter = new RequestBodyParamConverter($this->serializer, null, null, $validator, 'errors');
 
-<<<<<<< HEAD
-        $request = $this->createRequest();
+        $request = $this->createRequest(null, 'application/json');
         $configuration = $this->createConfiguration('FooClass', null, ['validator' => ['groups' => ['foo']]]);
-=======
-        $request = $this->createRequest(null, 'application/json');
-        $configuration = $this->createConfiguration(null, null, ['validator' => ['groups' => ['foo']]]);
->>>>>>> 0689da42
         $this->launchExecution($converter, $request, $configuration);
         $this->assertEquals('fooError', $request->attributes->get('errors'));
     }
@@ -180,13 +175,8 @@
 
         $converter = new RequestBodyParamConverter($this->serializer, null, null, $validator, 'errors');
 
-<<<<<<< HEAD
-        $request = $this->createRequest();
+        $request = $this->createRequest(null, 'application/json');
         $configuration = $this->createConfiguration('FooClass', null, ['validate' => false]);
-=======
-        $request = $this->createRequest(null, 'application/json');
-        $configuration = $this->createConfiguration(null, null, ['validate' => false]);
->>>>>>> 0689da42
         $this->launchExecution($converter, $request, $configuration);
         $this->assertNull($request->attributes->get('errors'));
     }

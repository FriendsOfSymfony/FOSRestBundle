<?php

/*
 * This file is part of the FOSRestBundle package.
 *
 * (c) FriendsOfSymfony <http://friendsofsymfony.github.com/>
 *
 * For the full copyright and license information, please view the LICENSE
 * file that was distributed with this source code.
 */

namespace FOS\RestBundle\Tests\Request;

use Symfony\Component\HttpFoundation\Request;
use FOS\RestBundle\Context\Context;
use FOS\RestBundle\Request\RequestBodyParamConverter;

/**
 * @author Tyler Stroud <tyler@tylerstroud.com>
 */
class RequestBodyParamConverterTest extends \PHPUnit_Framework_TestCase
{
    protected $serializer;
    protected $converterBuilder;

    public function setUp()
    {
        // skip the test if the installed version of SensioFrameworkExtraBundle
        // is not compatible with the RequestBodyParamConverter class
        $parameter = new \ReflectionParameter(
            [
                'Sensio\Bundle\FrameworkExtraBundle\Request\ParamConverter\ParamConverterInterface',
                'supports',
            ],
            'configuration'
        );
        if ('Sensio\Bundle\FrameworkExtraBundle\Configuration\ParamConverter' != $parameter->getClass()->getName()) {
            $this->markTestSkipped(
                'skipping RequestBodyParamConverterTest due to an incompatible version of the SensioFrameworkExtraBundle'
            );
        }

        $this->serializer = $this->getMockBuilder('FOS\RestBundle\Serializer\Serializer')->getMock();
        $this->converter = new RequestBodyParamConverter($this->serializer);
    }

    public function testInterface()
    {
<<<<<<< HEAD
        $converter = new RequestBodyParamConverter($this->serializer);
        $this->assertInstanceOf('Sensio\Bundle\FrameworkExtraBundle\Request\ParamConverter\ParamConverterInterface', $converter);
=======
        $this->setExpectedException('InvalidArgumentException');
        new RequestBodyParamConverter(
            $this->serializer,
            null,
            null,
            $this->getMockBuilder('Symfony\Component\Validator\ValidatorInterface')->getMock()
        );
>>>>>>> 044328aa
    }

    public function testContextMergeDuringExecution()
    {
        $options = [
            'deserializationContext' => [
                'groups' => ['foo', 'bar'],
                'foobar' => 'foo',
            ],
        ];
        $configuration = $this->createConfiguration(null, null, $options);
        $converter = $this->getMockBuilder(RequestBodyParamConverter::class)
             ->setConstructorArgs([$this->serializer, ['foogroup'], 'fooversion'])
             ->setMethods(['configureContext'])
             ->getMock();
        $converter
            ->expects($this->once())
            ->method('configureContext')
            ->with($this->anything(), ['groups' => ['foo', 'bar'], 'foobar' => 'foo', 'version' => 'fooversion'])
            ->willReturn(new Context());
        $this->launchExecution($converter, null, $configuration);
    }

    /**
     * @expectedException Symfony\Component\HttpKernel\Exception\UnsupportedMediaTypeHttpException
     */
    public function testExecutionInterceptsUnsupportedFormatException()
    {
        $converter = new RequestBodyParamConverter($this->serializer);
        $this->serializer
            ->expects($this->once())
            ->method('deserialize')
            ->will($this->throwException(new \Symfony\Component\HttpKernel\Exception\UnsupportedMediaTypeHttpException()));
        $this->launchExecution($converter);
    }

    /**
     * @expectedException Symfony\Component\HttpKernel\Exception\BadRequestHttpException
     */
    public function testExecutionInterceptsJMSException()
    {
        $converter = new RequestBodyParamConverter($this->serializer);
        $this->serializer
            ->expects($this->once())
            ->method('deserialize')
            ->will($this->throwException(new \JMS\Serializer\Exception\InvalidArgumentException()));
        $this->launchExecution($converter);
    }

    /**
     * @expectedException Symfony\Component\HttpKernel\Exception\BadRequestHttpException
     */
    public function testExecutionInterceptsSymfonySerializerException()
    {
        $converter = new RequestBodyParamConverter($this->serializer);
        $this->serializer
            ->expects($this->once())
            ->method('deserialize')
            ->will($this->throwException(new \Symfony\Component\Serializer\Exception\InvalidArgumentException()));
        $this->launchExecution($converter);
    }

    public function testRequestAttribute()
    {
        $converter = new RequestBodyParamConverter($this->serializer);
        $this->serializer
             ->expects($this->once())
             ->method('deserialize')
             ->willReturn('Object');
        $request = $this->createRequest();
        $this->launchExecution($converter, $request);
        $this->assertEquals('Object', $request->attributes->get('foo'));
    }

    public function testValidatorParameters()
    {
        $this->serializer
             ->expects($this->once())
             ->method('deserialize')
             ->willReturn('Object');

        $validator = $this->getMock('Symfony\Component\Validator\Validator\ValidatorInterface');
        $validator
            ->expects($this->once())
            ->method('validate')
            ->with('Object', null, ['foo'])
            ->willReturn('fooError');

        $converter = new RequestBodyParamConverter($this->serializer, null, null, $validator, 'errors');

        $request = $this->createRequest();
        $configuration = $this->createConfiguration(null, null, ['validator' => ['groups' => ['foo']]]);
        $this->launchExecution($converter, $request, $configuration);
        $this->assertEquals('fooError', $request->attributes->get('errors'));
    }

    public function testReturn()
    {
        $converter = new RequestBodyParamConverter($this->serializer);
        $this->assertTrue($this->launchExecution($converter));
    }

    public function testContextConfiguration()
    {
<<<<<<< HEAD
        $converter = new RequestBodyParamConverter($this->serializer);
        $options = [
            'groups' => ['foo', 'bar'],
            'version' => 'v1.2',
            'maxDepth' => 5,
            'serializeNull' => false,
            'foo' => 'bar',
        ];

        $contextConfigurationMethod = new \ReflectionMethod($converter, 'configureContext');
        $contextConfigurationMethod->setAccessible(true);
        $contextConfigurationMethod->invoke($converter, $context = new Context(), $options);

        $expectedContext = new Context();
        $expectedContext
            ->addGroups($options['groups'])
            ->setVersion($options['version'])
            ->setMaxDepth($options['maxDepth'])
            ->setSerializeNull($options['serializeNull'])
            ->setAttribute('foo', 'bar');

        $this->assertEquals($expectedContext, $context);
=======
        $this->serializer = $this->getMockBuilder('Symfony\Component\Serializer\SerializerInterface')
            ->setMethods(array('serialize', 'deserialize'))
            ->getMock();
        $this->converter = new RequestBodyParamConverter($this->serializer);
        $requestBody = '{"name": "Post 1", "body": "This is a blog post"}';

        $options = array(
            'deserializationContext' => array(
                'json_decode_options' => 2, // JSON_BIGINT_AS_STRING
            ),
        );

        $this->serializer->expects($this->once())
            ->method('deserialize')
            ->with($requestBody, 'FOS\RestBundle\Tests\Request\Post', 'json', $options['deserializationContext']);

        $request = $this->createRequest($requestBody, 'application/json');
        $config = $this->createConfiguration('FOS\RestBundle\Tests\Request\Post', 'post', $options);

        $this->converter->apply($request, $config);
>>>>>>> 044328aa
    }

    public function testValidatorOptionsGetter()
    {
<<<<<<< HEAD
        $converter = new RequestBodyParamConverter($this->serializer);
=======
        $expectedPost = new Post('Post 1', 'This is a blog post');
        $validationErrors = $this->getMockBuilder('Symfony\Component\Validator\ConstraintViolationList')->getMock();

        if (interface_exists('Symfony\Component\Validator\Validator\ValidatorInterface')) {
            $validator = $this->getMockBuilder('Symfony\Component\Validator\Validator\ValidatorInterface')->getMock();
            $validator
                ->expects($this->once())
                ->method('validate')
                ->with($expectedPost, null, array('group1'))
                ->will($this->returnValue($validationErrors));
        } else {
            $validator = $this->getMockBuilder('Symfony\Component\Validator\ValidatorInterface')->getMock();
            $validator
                ->expects($this->once())
                ->method('validate')
                ->with($expectedPost, array('group1'), true, true)
                ->will($this->returnValue($validationErrors));
        }

        $this->converter = new RequestBodyParamConverter($this->serializer, null, null, $validator, 'validationErrors');

        $this->serializer->expects($this->once())
            ->method('deserialize')
            ->with('', 'FOS\RestBundle\Tests\Request\Post', 'json')
            ->will($this->returnValue($expectedPost));
>>>>>>> 044328aa

        $options1 = [
            'validator' => [
                'groups' => ['foo'],
                'traverse' => true,
            ],
        ];
        $options2 = [
            'validator' => [
                'deep' => true,
            ],
        ];

        $validatorMethod = new \ReflectionMethod($converter, 'getValidatorOptions');
        $validatorMethod->setAccessible(true);
        $this->assertEquals(['groups' => ['foo'], 'traverse' => true, 'deep' => false], $validatorMethod->invoke($converter, $options1));
        $this->assertEquals(['groups' => false, 'traverse' => false, 'deep' => true], $validatorMethod->invoke($converter, $options2));
    }

    public function testSupports()
    {
        $converter = new RequestBodyParamConverter($this->serializer);
        $config = $this->createConfiguration('FOS\RestBundle\Tests\Request\Post', 'post');
        $this->assertTrue($converter->supports($config));
    }

    public function testSupportsWithNoClass()
    {
        $converter = new RequestBodyParamConverter($this->serializer);
        $this->assertFalse($converter->supports($this->createConfiguration(null, 'post')));
    }

    protected function launchExecution($converter, $request = null, $configuration = null)
    {
        if ($request === null) {
            $request = $this->createRequest('body', 'application/json');
        }
        if ($configuration === null) {
            $configuration = $this->createConfiguration('FooClass', 'foo');
        }

        return $converter->apply($request, $configuration);
    }

    protected function createConfiguration($class = null, $name = null, $options = null)
    {
        $config = $this->getMockBuilder('Sensio\Bundle\FrameworkExtraBundle\Configuration\ParamConverter')
            ->disableOriginalConstructor()
            ->setMethods(['getClass', 'getAliasName', 'getOptions', 'getName', 'allowArray'])
            ->getMock();

        if ($name !== null) {
            $config->expects($this->any())
                ->method('getName')
                ->will($this->returnValue($name));
        }

        if ($class !== null) {
            $config->expects($this->any())
                ->method('getClass')
                ->will($this->returnValue($class));
        }

        if ($options !== null) {
            $config->expects($this->any())
                ->method('getOptions')
                ->will($this->returnValue($options));
        }

        return $config;
    }

    protected function createRequest($body = null, $contentType = null)
    {
        $request = new Request(
            [],
            [],
            [],
            [],
            [],
            [],
            $body
        );
<<<<<<< HEAD
        $request->headers->set('CONTENT_TYPE', $contentType);
=======
        $config = $this->createConfiguration(null, null, $userOptions);

        if (interface_exists('Symfony\Component\Validator\Validator\ValidatorInterface')) {
            $validator = $this->getMockBuilder('Symfony\Component\Validator\Validator\ValidatorInterface')->getMock();
        } else {
            $validator = $this->getMockBuilder('Symfony\Component\Validator\ValidatorInterface')->getMock();
        }

        $this->converter = new RequestBodyParamConverter($this->serializer, null, null, $validator, 'validationErrors');
        $request = $this->createRequest();
>>>>>>> 044328aa

        return $request;
    }
}<|MERGE_RESOLUTION|>--- conflicted
+++ resolved
@@ -46,18 +46,8 @@
 
     public function testInterface()
     {
-<<<<<<< HEAD
         $converter = new RequestBodyParamConverter($this->serializer);
         $this->assertInstanceOf('Sensio\Bundle\FrameworkExtraBundle\Request\ParamConverter\ParamConverterInterface', $converter);
-=======
-        $this->setExpectedException('InvalidArgumentException');
-        new RequestBodyParamConverter(
-            $this->serializer,
-            null,
-            null,
-            $this->getMockBuilder('Symfony\Component\Validator\ValidatorInterface')->getMock()
-        );
->>>>>>> 044328aa
     }
 
     public function testContextMergeDuringExecution()
@@ -139,7 +129,7 @@
              ->method('deserialize')
              ->willReturn('Object');
 
-        $validator = $this->getMock('Symfony\Component\Validator\Validator\ValidatorInterface');
+        $validator = $this->getMockBuilder('Symfony\Component\Validator\Validator\ValidatorInterface')->getMock();
         $validator
             ->expects($this->once())
             ->method('validate')
@@ -162,7 +152,6 @@
 
     public function testContextConfiguration()
     {
-<<<<<<< HEAD
         $converter = new RequestBodyParamConverter($this->serializer);
         $options = [
             'groups' => ['foo', 'bar'],
@@ -185,61 +174,11 @@
             ->setAttribute('foo', 'bar');
 
         $this->assertEquals($expectedContext, $context);
-=======
-        $this->serializer = $this->getMockBuilder('Symfony\Component\Serializer\SerializerInterface')
-            ->setMethods(array('serialize', 'deserialize'))
-            ->getMock();
-        $this->converter = new RequestBodyParamConverter($this->serializer);
-        $requestBody = '{"name": "Post 1", "body": "This is a blog post"}';
-
-        $options = array(
-            'deserializationContext' => array(
-                'json_decode_options' => 2, // JSON_BIGINT_AS_STRING
-            ),
-        );
-
-        $this->serializer->expects($this->once())
-            ->method('deserialize')
-            ->with($requestBody, 'FOS\RestBundle\Tests\Request\Post', 'json', $options['deserializationContext']);
-
-        $request = $this->createRequest($requestBody, 'application/json');
-        $config = $this->createConfiguration('FOS\RestBundle\Tests\Request\Post', 'post', $options);
-
-        $this->converter->apply($request, $config);
->>>>>>> 044328aa
     }
 
     public function testValidatorOptionsGetter()
     {
-<<<<<<< HEAD
-        $converter = new RequestBodyParamConverter($this->serializer);
-=======
-        $expectedPost = new Post('Post 1', 'This is a blog post');
-        $validationErrors = $this->getMockBuilder('Symfony\Component\Validator\ConstraintViolationList')->getMock();
-
-        if (interface_exists('Symfony\Component\Validator\Validator\ValidatorInterface')) {
-            $validator = $this->getMockBuilder('Symfony\Component\Validator\Validator\ValidatorInterface')->getMock();
-            $validator
-                ->expects($this->once())
-                ->method('validate')
-                ->with($expectedPost, null, array('group1'))
-                ->will($this->returnValue($validationErrors));
-        } else {
-            $validator = $this->getMockBuilder('Symfony\Component\Validator\ValidatorInterface')->getMock();
-            $validator
-                ->expects($this->once())
-                ->method('validate')
-                ->with($expectedPost, array('group1'), true, true)
-                ->will($this->returnValue($validationErrors));
-        }
-
-        $this->converter = new RequestBodyParamConverter($this->serializer, null, null, $validator, 'validationErrors');
-
-        $this->serializer->expects($this->once())
-            ->method('deserialize')
-            ->with('', 'FOS\RestBundle\Tests\Request\Post', 'json')
-            ->will($this->returnValue($expectedPost));
->>>>>>> 044328aa
+        $converter = new RequestBodyParamConverter($this->serializer);
 
         $options1 = [
             'validator' => [
@@ -323,20 +262,7 @@
             [],
             $body
         );
-<<<<<<< HEAD
         $request->headers->set('CONTENT_TYPE', $contentType);
-=======
-        $config = $this->createConfiguration(null, null, $userOptions);
-
-        if (interface_exists('Symfony\Component\Validator\Validator\ValidatorInterface')) {
-            $validator = $this->getMockBuilder('Symfony\Component\Validator\Validator\ValidatorInterface')->getMock();
-        } else {
-            $validator = $this->getMockBuilder('Symfony\Component\Validator\ValidatorInterface')->getMock();
-        }
-
-        $this->converter = new RequestBodyParamConverter($this->serializer, null, null, $validator, 'validationErrors');
-        $request = $this->createRequest();
->>>>>>> 044328aa
 
         return $request;
     }

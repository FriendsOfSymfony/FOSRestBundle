<?php

/*
 * This file is part of the FOSRestBundle package.
 *
 * (c) FriendsOfSymfony <http://friendsofsymfony.github.com/>
 *
 * For the full copyright and license information, please view the LICENSE
 * file that was distributed with this source code.
 */

namespace FOS\RestBundle\Tests\Request;

use FOS\RestBundle\Context\Context;
use FOS\RestBundle\Request\RequestBodyParamConverter;
use FOS\RestBundle\Serializer\Serializer;
use FOS\RestBundle\Tests\Functional\Bundle\TestBundle\Controller\Post;
use JMS\Serializer\Exception\InvalidArgumentException as JmsInvalidArgumentException;
use PHPUnit\Framework\TestCase;
use Sensio\Bundle\FrameworkExtraBundle\Configuration\ParamConverter;
use Sensio\Bundle\FrameworkExtraBundle\Request\ParamConverter\ParamConverterInterface;
use Symfony\Component\HttpFoundation\Request;
use Symfony\Component\HttpKernel\Exception\BadRequestHttpException;
use Symfony\Component\HttpKernel\Exception\UnsupportedMediaTypeHttpException;
use Symfony\Component\Serializer\Exception\InvalidArgumentException as SymfonyInvalidArgumentException;
use Symfony\Component\Validator\Validator\ValidatorInterface;

/**
 * @author Tyler Stroud <tyler@tylerstroud.com>
 */
class RequestBodyParamConverterTest extends TestCase
{
    protected $serializer;
    protected $converterBuilder;

    protected function setUp(): void
    {
        // skip the test if the installed version of SensioFrameworkExtraBundle
        // is not compatible with the RequestBodyParamConverter class
        $parameter = new \ReflectionParameter(
            [
                ParamConverterInterface::class,
                'supports',
            ],
            'configuration'
        );
        if (ParamConverter::class != $parameter->getType()->getName()) {
            $this->markTestSkipped(
                'skipping RequestBodyParamConverterTest due to an incompatible version of the SensioFrameworkExtraBundle'
            );
        }

        $this->serializer = $this->getMockBuilder(Serializer::class)->getMock();
        $this->converter = new RequestBodyParamConverter($this->serializer);
    }

    public function testInterface()
    {
        $converter = new RequestBodyParamConverter($this->serializer);
        $this->assertInstanceOf(ParamConverterInterface::class, $converter);
    }

    public function testContextMergeDuringExecution()
    {
        $options = [
            'deserializationContext' => [
                'groups' => ['foo', 'bar'],
                'foobar' => 'foo',
            ],
        ];
        $configuration = $this->createConfiguration('FooClass', null, $options);
        $converter = new RequestBodyParamConverter($this->serializer, ['foogroup'], 'fooversion');

        $request = $this->createRequest('body', 'application/json');

        $expectedContext = new Context();
        $expectedContext->setGroups(['foo', 'bar']);
        $expectedContext->setVersion('fooversion');
        $expectedContext->setAttribute('foobar', 'foo');

        $this->serializer
            ->expects($this->once())
            ->method('deserialize')
            ->with(
                'body',
                'FooClass',
                'json',
                $expectedContext
            );

        return $converter->apply($request, $configuration);
    }

    public function testExecutionInterceptsUnsupportedFormatException()
    {
        $this->expectException(UnsupportedMediaTypeHttpException::class);

        $converter = new RequestBodyParamConverter($this->serializer);
        $this->serializer
            ->expects($this->once())
            ->method('deserialize')
            ->will($this->throwException(new UnsupportedMediaTypeHttpException()));
        $this->launchExecution($converter);
    }

    public function testExecutionInterceptsJMSException()
    {
        $this->expectException(BadRequestHttpException::class);

        $converter = new RequestBodyParamConverter($this->serializer);
        $this->serializer
            ->expects($this->once())
            ->method('deserialize')
            ->will($this->throwException(new JmsInvalidArgumentException()));
        $this->launchExecution($converter);
    }

    public function testExecutionInterceptsSymfonySerializerException()
    {
        $this->expectException(BadRequestHttpException::class);

        $converter = new RequestBodyParamConverter($this->serializer);
        $this->serializer
            ->expects($this->once())
            ->method('deserialize')
            ->will($this->throwException(new SymfonyInvalidArgumentException()));
        $this->launchExecution($converter);
    }

    public function testRequestAttribute()
    {
        $converter = new RequestBodyParamConverter($this->serializer);
        $this->serializer
             ->expects($this->once())
             ->method('deserialize')
             ->willReturn('Object');
        $request = $this->createRequest(null, 'application/json');
        $this->launchExecution($converter, $request);
        $this->assertEquals('Object', $request->attributes->get('foo'));
    }

    public function testValidatorParameters()
    {
        $this->serializer
             ->expects($this->once())
             ->method('deserialize')
             ->willReturn('Object');

        $validator = $this->getMockBuilder(ValidatorInterface::class)->getMock();
        $validator
            ->expects($this->once())
            ->method('validate')
            ->with('Object', null, ['foo'])
            ->willReturn('fooError');

        $converter = new RequestBodyParamConverter($this->serializer, null, null, $validator, 'errors');

        $request = $this->createRequest(null, 'application/json');
        $configuration = $this->createConfiguration('FooClass', null, ['validator' => ['groups' => ['foo']]]);
        $this->launchExecution($converter, $request, $configuration);
        $this->assertEquals('fooError', $request->attributes->get('errors'));
    }

    public function testValidatorSkipping()
    {
        $this->serializer
            ->expects($this->once())
            ->method('deserialize')
            ->willReturn('Object');

        $validator = $this->getMockBuilder(ValidatorInterface::class)->getMock();
        $validator
            ->expects($this->never())
            ->method('validate');

        $converter = new RequestBodyParamConverter($this->serializer, null, null, $validator, 'errors');

        $request = $this->createRequest(null, 'application/json');
        $configuration = $this->createConfiguration('FooClass', null, ['validate' => false]);
        $this->launchExecution($converter, $request, $configuration);
        $this->assertNull($request->attributes->get('errors'));
    }

    public function testReturn()
    {
        $converter = new RequestBodyParamConverter($this->serializer);
        $this->assertTrue($this->launchExecution($converter));
    }

    public function testContextConfiguration()
    {
        $converter = new RequestBodyParamConverter($this->serializer);
        $options = [
            'groups' => ['foo', 'bar'],
            'version' => 'v1.2',
            'enableMaxDepth' => true,
            'serializeNull' => false,
            'foo' => 'bar',
        ];

        $contextConfigurationMethod = new \ReflectionMethod($converter, 'configureContext');
        $contextConfigurationMethod->setAccessible(true);
        $contextConfigurationMethod->invoke($converter, $context = new Context(), $options);

        $expectedContext = new Context();
        $expectedContext
            ->addGroups($options['groups'])
            ->setVersion($options['version'])
            ->enableMaxDepth($options['enableMaxDepth'])
            ->setSerializeNull($options['serializeNull'])
            ->setAttribute('foo', 'bar');

        $this->assertEquals($expectedContext, $context);
    }

    public function testValidatorOptionsGetter()
    {
        $converter = new RequestBodyParamConverter($this->serializer);

        $options1 = [
            'validator' => [
                'groups' => ['foo'],
                'traverse' => true,
            ],
        ];
        $options2 = [
            'validator' => [
                'deep' => true,
            ],
        ];

        $validatorMethod = new \ReflectionMethod($converter, 'getValidatorOptions');
        $validatorMethod->setAccessible(true);
        $this->assertEquals(['groups' => ['foo'], 'traverse' => true, 'deep' => false], $validatorMethod->invoke($converter, $options1));
        $this->assertEquals(['groups' => false, 'traverse' => false, 'deep' => true], $validatorMethod->invoke($converter, $options2));
    }

    public function testSupports()
    {
        $converter = new RequestBodyParamConverter($this->serializer);
        $config = $this->createConfiguration(Post::class, 'post');
        $this->assertTrue($converter->supports($config));
    }

    public function testSupportsWithNoClass()
    {
        $converter = new RequestBodyParamConverter($this->serializer);
        $this->assertFalse($converter->supports($this->createConfiguration(null, 'post')));
    }

    public function testNoContentTypeCausesUnsupportedMediaTypeException()
    {
        $converter = new RequestBodyParamConverter($this->serializer);
        $request = $this->createRequest();
        $this->expectException(UnsupportedMediaTypeHttpException::class);
        $this->launchExecution($converter, $request);
    }

    protected function launchExecution($converter, $request = null, $configuration = null)
    {
        if (null === $request) {
            $request = $this->createRequest('body', 'application/json');
        }
        if (null === $configuration) {
            $configuration = $this->createConfiguration('FooClass', 'foo');
        }

        return $converter->apply($request, $configuration);
    }

<<<<<<< HEAD
    protected function createConfiguration($class, $name = null, array $options = array())
=======
    protected function createConfiguration($class = null, $name = null, array $options = [])
>>>>>>> 66670963
    {
        return new ParamConverter([
            'name' => (string) $name,
            'class' => $class,
            'options' => $options,
            'converter' => 'fos_rest.request_body',
        ]);
    }

    protected function createRequest($body = null, $contentType = null)
    {
        $request = new Request(
            [],
            [],
            [],
            [],
            [],
            [],
            $body
        );
        $request->headers->set('CONTENT_TYPE', $contentType);

        return $request;
    }
}<|MERGE_RESOLUTION|>--- conflicted
+++ resolved
@@ -268,11 +268,7 @@
         return $converter->apply($request, $configuration);
     }
 
-<<<<<<< HEAD
-    protected function createConfiguration($class, $name = null, array $options = array())
-=======
-    protected function createConfiguration($class = null, $name = null, array $options = [])
->>>>>>> 66670963
+    protected function createConfiguration($class, $name = null, array $options = [])
     {
         return new ParamConverter([
             'name' => (string) $name,

--- conflicted
+++ resolved
@@ -31,11 +31,7 @@
      */
     public function setup()
     {
-<<<<<<< HEAD
-        $annotationReader = $this->getMock(AnnotationReader::class, array());
-=======
-        $annotationReader = $this->getMockBuilder('Doctrine\Common\Annotations\Reader')->getMock();
->>>>>>> 044328aa
+        $annotationReader = $this->getMockBuilder(AnnotationReader::class)->getMock();
 
         $methodAnnotations = [];
         $foo = $this->createMockedParam();
@@ -152,6 +148,6 @@
 
     protected function createMockedParam()
     {
-        return $this->getMock(ParamInterface::class);
+        return $this->getMockBuilder(ParamInterface::class)->getMock();
     }
 }
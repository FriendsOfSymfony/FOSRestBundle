--- conflicted
+++ resolved
@@ -357,15 +357,11 @@
         $this->paramFetcher->get('bar');
     }
 
-<<<<<<< HEAD
     public static function controllerAction()
     {
     }
 
-    protected function setParams(array $params = array())
-=======
     protected function setParams(array $params = [])
->>>>>>> 66670963
     {
         $newParams = [];
         foreach ($params as $param) {

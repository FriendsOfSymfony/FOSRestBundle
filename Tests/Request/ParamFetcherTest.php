--- conflicted
+++ resolved
@@ -48,16 +48,7 @@
     /**
      * @var RequestStack
      */
-<<<<<<< HEAD
     private $requestStack;
-=======
-    private $validatorMethod;
-
-    /**
-     * @var \PHPUnit_Framework_MockObject_MockObject
-     */
-    private $constraint;
->>>>>>> 66081210
 
     /**
      * Test setup.
@@ -75,7 +66,6 @@
         $this->requestStack = $this->getMock(RequestStack::class, array());
         $this->requestStack
             ->expects($this->any())
-<<<<<<< HEAD
             ->method('getCurrentRequest')
             ->willReturn($this->request);
 
@@ -90,18 +80,6 @@
             ->setMethods(null);
 
         $this->container = $this->getMock('Symfony\Component\DependencyInjection\ContainerInterface');
-=======
-            ->method('read')
-            ->will($this->returnValue($annotations));
-
-        if (interface_exists('Symfony\Component\Validator\Validator\ValidatorInterface')) {
-            $this->validator = $this->getMock('Symfony\Component\Validator\Validator\ValidatorInterface');
-            $this->validatorMethod = 'validate';
-        } else {
-            $this->validator = $this->getMock('Symfony\Component\Validator\ValidatorInterface');
-            $this->validatorMethod = 'validateValue';
-        }
->>>>>>> 66081210
     }
 
     public function testParamDynamicCreation()
@@ -116,11 +94,7 @@
         $fetcher->addParam($param2);
         $fetcher->addParam($param3);
 
-<<<<<<< HEAD
         $this->assertEquals(array('foo' => $param1, 'foobar' => $param2, 'bar' => $param3), $fetcher->getParams());
-=======
-        return new ParamFetcher($this->paramReader, $req, $this->validator);
->>>>>>> 66081210
     }
 
     /**
@@ -229,7 +203,6 @@
 
     public function testValidationErrors()
     {
-<<<<<<< HEAD
         $param = $this->createMockedParam('foo', 'default', [], false, null, ['constraint']);
         list($fetcher, $method) = $this->getFetcherToCheckValidation($param);
 
@@ -246,17 +219,6 @@
             ->willReturn($errors);
 
         $this->assertEquals('default', $method->invokeArgs($fetcher, array($param, 'value', false)));
-=======
-        if (!class_exists('Symfony\Component\HttpFoundation\RequestStack')) {
-            $this->markTestSkipped('RequestStack unvailable.');
-        }
-
-        $requestStack = new RequestStack();
-        $requestStack->push(new Request());
-
-        $queryFetcher = new ParamFetcher($this->paramReader, $requestStack, $this->validator);
-        $queryFetcher->get('none', '42');
->>>>>>> 66081210
     }
 
     public function testValidationException()
@@ -290,7 +252,7 @@
     }
 
     /**
-     * @expectedException Symfony\Component\HttpKernel\Exception\BadRequestHttpException
+     * @expectedException \FOS\RestBundle\Exception\InvalidParameterException
      * @expectedMessage expected exception.
      */
     public function testValidationErrorsInStrictMode()
@@ -317,25 +279,12 @@
     {
         $this->paramFetcherBuilder->setMethods(array('checkNotIncompatibleParams'));
 
-<<<<<<< HEAD
         if (null !== $constructionArguments) {
             $this->paramFetcherBuilder->setConstructorArgs($constructionArguments);
-=======
-    /**
-     * Test an Exception is thrown in strict mode.
-     *
-     * @group legacy
-     */
-    public function testConstraintThrowsExceptionWithExpectedMessageInStrictModeIfViolationFormatterIsGiven()
-    {
-        if (!class_exists('Symfony\Component\HttpFoundation\RequestStack')) {
-            $this->markTestSkipped('RequestStack unavailable.');
->>>>>>> 66081210
         }
 
         $fetcher = $this->paramFetcherBuilder->getMock();
 
-<<<<<<< HEAD
         $fetcher
             ->expects($this->once())
             ->method('checkNotIncompatibleParams')
@@ -346,60 +295,6 @@
         $method->setAccessible(true);
 
         return [$fetcher, $method];
-=======
-        $violationFormatter = $this->getMock('FOS\RestBundle\Util\ViolationFormatterInterface');
-        $violationFormatter->expects($this->once())
-            ->method('formatList')
-            ->will($this->returnValue('foobar'));
-
-        $this->setExpectedException(
-            '\FOS\RestBundle\Exception\InvalidParameterException',
-            'foobar'
-        );
-
-        $queryFetcher = new ParamFetcher($reader, $requestStack, $violationFormatter, $this->validator);
-        $queryFetcher->setController($this->controller);
-        $queryFetcher->get('bizoo');
-    }
-
-    /**
-     * @expectedException \FOS\RestBundle\Exception\InvalidParameterException
-     */
-    public function testConstraintThrowsExceptionInStrictMode()
-    {
-        if (!class_exists('Symfony\Component\HttpFoundation\RequestStack')) {
-            $this->markTestSkipped('RequestStack unavailable.');
-        }
-
-        $errors = new ConstraintViolationList(array(
-            new ConstraintViolation('expected message 1', null, array(), null, null, null),
-            new ConstraintViolation('expected message 2', null, array(), null, null, null),
-        ));
-
-        $this->validator->expects($this->once())
-            ->method($this->validatorMethod)
-            ->with('foobar', $this->constraint)
-            ->will($this->returnValue($errors));
-
-        $param = new QueryParam();
-        $param->name = 'bizoo';
-        $param->strict = true;
-        $param->requirements = $this->constraint;
-        $param->description = 'A requirements param';
-
-        $reader = $this->getMockBuilder('FOS\RestBundle\Request\ParamReader')
-            ->disableOriginalConstructor()
-            ->getMock();
-        $reader->expects($this->any())
-            ->method('read')
-            ->will($this->returnValue(array('bizoo' => $param)));
-        $requestStack = new RequestStack();
-        $requestStack->push(new Request(array('bizoo' => 'foobar'), array(), array('_controller' => __CLASS__.'::stubAction')));
-
-        $queryFetcher = new ParamFetcher($reader, $requestStack, $this->validator);
-        $queryFetcher->setController($this->controller);
-        $queryFetcher->get('bizoo');
->>>>>>> 66081210
     }
 
     public function testAllGetter()
@@ -408,7 +303,6 @@
             ->setMethods(array('getParams', 'get'))
             ->getMock();
 
-<<<<<<< HEAD
         $fetcher
             ->expects($this->once())
             ->method('getParams')
@@ -427,15 +321,6 @@
             ->will($this->onConsecutiveCalls('first', 'second'));
 
         $this->assertEquals(array('foo' => 'first', 'bar' => 'second'), $fetcher->all());
-=======
-        $reader->expects($this->any())
-            ->method('read')
-            ->will($this->returnValue(array('bizoo' => $param)));
-
-        $queryFetcher = new ParamFetcher($reader, $requestStack, $this->validator);
-        $queryFetcher->setController($this->controller);
-        $this->assertEquals('expected', $queryFetcher->get('bizoo'));
->>>>>>> 66081210
     }
 
     /**
@@ -444,39 +329,8 @@
      */
     public function testEmptyControllerExceptionWhenInitParams()
     {
-<<<<<<< HEAD
         $fetcher = $this->paramFetcherBuilder->getMock();
         $fetcher->all();
-=======
-        if (!class_exists('Symfony\Component\HttpFoundation\RequestStack')) {
-            $this->markTestSkipped('RequestStack unvailable.');
-        }
-
-        $this->validator->expects($this->once())
-            ->method($this->validatorMethod)
-            ->with('foobar', $this->constraint)
-            ->will($this->returnValue(array()));
-
-        $param = new QueryParam();
-        $param->name = 'bizoo';
-        $param->requirements = $this->constraint;
-        $param->default = 'not expected';
-        $param->description = 'A requirements param';
-
-        $requestStack = new RequestStack();
-        $requestStack->push(new Request(array('bizoo' => 'foobar'), array(), array('_controller' => __CLASS__.'::stubAction')));
-        $reader = $this->getMockBuilder('FOS\RestBundle\Request\ParamReader')
-            ->disableOriginalConstructor()
-            ->getMock();
-
-        $reader->expects($this->any())
-            ->method('read')
-            ->will($this->returnValue(array('bizoo' => $param)));
-
-        $queryFetcher = new ParamFetcher($reader, $requestStack, $this->validator);
-        $queryFetcher->setController($this->controller);
-        $this->assertEquals('foobar', $queryFetcher->get('bizoo'));
->>>>>>> 66081210
     }
 
     /**
@@ -492,7 +346,6 @@
         $fetcher->all();
     }
 
-<<<<<<< HEAD
     public function invalidControllerProvider()
     {
         return [
@@ -500,11 +353,6 @@
             [[null, 'foo']],
             [['Foo', null]],
         ];
-=======
-        $queryFetcher = new ParamFetcher($reader, $requestStack, $this->validator);
-        $queryFetcher->setController($this->controller);
-        $this->assertSame(array('foo' => array('b', 'a', 'r')), $queryFetcher->get('bizoo'));
->>>>>>> 66081210
     }
 
     /**
@@ -523,17 +371,11 @@
 
         $param = $this->createMockedParam('bar', null, array('foobar', 'fos')); // Incompatible with foobar & fos
 
-<<<<<<< HEAD
         $reflection = new \ReflectionClass($fetcher);
         $method = $reflection->getMethod('checkNotIncompatibleParams');
         $method->setAccessible(true);
 
         $method->invokeArgs($fetcher, array($param));
-=======
-        $queryFetcher = new ParamFetcher($reader, $requestStack);
-        $queryFetcher->setController($this->controller);
-        $queryFetcher->get('bizoo');
->>>>>>> 66081210
     }
 
     /**
@@ -559,23 +401,10 @@
         $method = $reflection->getMethod('checkNotIncompatibleParams');
         $method->setAccessible(true);
 
-<<<<<<< HEAD
         $method->invokeArgs($fetcher, array($param));
     }
 
     protected function setParams(array $params = array())
-=======
-        $queryFetcher = new ParamFetcher($reader, $requestStack);
-        $queryFetcher->setController($this->controller);
-        $this->assertEquals('foobar', $queryFetcher->get('bizoo'));
-    }
-
-    /**
-     * @expectedException \FOS\RestBundle\Exception\InvalidParameterException
-     * @expectedExceptionMessage Parameter "fero" of value "foobar" violated a constraint "variable must be an integer"
-     */
-    public function testCustomErrorMessage()
->>>>>>> 66081210
     {
         $newParams = array();
         foreach ($params as $param) {
@@ -585,7 +414,6 @@
         $this->paramReader
             ->expects($this->any())
             ->method('read')
-<<<<<<< HEAD
             ->with(new \ReflectionClass(ClassUtils::getClass($this->controller[0])), $this->controller[1])
             ->willReturn($newParams);
     }
@@ -626,26 +454,5 @@
             ->will($value !== null ? $this->returnValue($value) : $this->returnArgument(1));
 
         return $param;
-=======
-            ->will($this->returnValue(array('fero' => $param)));
-
-        $constraint = new Regex(array(
-            'pattern' => '#^\d+$#xsu',
-            'message' => $errorMessage,
-        ));
-
-        $errors = new ConstraintViolationList(array(
-            new ConstraintViolation($errorMessage, null, array(), null, null, 'foobar'),
-        ));
-
-        $this->validator->expects($this->once())
-            ->method($this->validatorMethod)
-            ->with('foobar', $constraint)
-            ->will($this->returnValue($errors));
-
-        $queryFetcher = new ParamFetcher($reader, $requestStack, $this->validator);
-        $queryFetcher->setController($this->controller);
-        $queryFetcher->get('fero');
->>>>>>> 66081210
     }
 }
--- conflicted
+++ resolved
@@ -147,27 +147,6 @@
         $this->assertSame('value', $this->paramFetcher->get('foo'));
     }
 
-<<<<<<< HEAD
-=======
-    /**
-     * @expectedException \RuntimeException
-     * @expectedExceptionMessage The ParamFetcher requirements feature requires the symfony/validator component.
-     *
-     * @group legacy
-     */
-    public function testEmptyValidator()
-    {
-        $this->setParams([
-            $this->createParamWithConstraints('none'),
-        ]);
-
-        $fetcher = new ParamFetcher($this->createMock(ContainerInterface::class), $this->paramReader, $this->requestStack);
-
-        $fetcher->setController($this->controller);
-        $fetcher->get('none', '42');
-    }
-
->>>>>>> 0e1f1b9c
     public function testNoValidationErrors()
     {
         $request = $this->requestStack->getCurrentRequest();

<?php

/*
 * This file is part of the FOSRestBundle package.
 *
 * (c) FriendsOfSymfony <http://friendsofsymfony.github.com/>
 *
 * For the full copyright and license information, please view the LICENSE
 * file that was distributed with this source code.
 */

namespace FOS\RestBundle\Tests\Routing\Loader;

use FOS\RestBundle\Routing\Loader\RestRouteProcessor;
use FOS\RestBundle\Routing\Loader\RestYamlCollectionLoader;
use FOS\RestBundle\Tests\Fixtures\Controller\UsersController;
<<<<<<< HEAD
=======
use Symfony\Component\DependencyInjection\Container;
use Symfony\Component\Config\Loader\LoaderResolver;
>>>>>>> 044328aa
use Symfony\Component\Config\FileLocator;
use Symfony\Component\Config\Loader\LoaderResolver;
use Symfony\Component\Routing\RouteCollection;

/**
 * RestYamlCollectionLoader test.
 *
 * @author Konstantin Kudryashov <ever.zet@gmail.com>
 */
class RestYamlCollectionLoaderTest extends LoaderTest
{
    /**
     * Test that YAML collection gets parsed correctly.
     */
    public function testUsersFixture()
    {
        $collection = $this->loadFromYamlCollectionFixture('users_collection.yml');
        $etalonRoutes = $this->loadEtalonRoutesInfo('users_collection.yml');

        foreach ($etalonRoutes as $name => $params) {
            $route = $collection->get($name);
            $methods = $route->getMethods();

            $this->assertNotNull($route, $name);
            $this->assertEquals($params['path'], $route->getPath(), $name);
            $this->assertEquals($params['methods'][0], $methods[0], $name);
            $this->assertContains($params['controller'], $route->getDefault('_controller'), $name);
        }
    }

    /**
     * Test that YAML collection with custom prefixes gets parsed correctly.
     */
    public function testPrefixedUsersFixture()
    {
        $collection = $this->loadFromYamlCollectionFixture('prefixed_users_collection.yml');
        $etalonRoutes = $this->loadEtalonRoutesInfo('prefixed_users_collection.yml');

        foreach ($etalonRoutes as $name => $params) {
            $route = $collection->get($name);
            $methods = $route->getMethods();

            $this->assertNotNull($route, $name);
            $this->assertEquals($params['path'], $route->getPath(), $name);
            $this->assertEquals($params['methods'][0], $methods[0], $name);
            $this->assertContains($params['controller'], $route->getDefault('_controller'), $name);
        }
    }

    /**
     * Test that YAML collection with named prefixes gets parsed correctly.
     */
    public function testNamedPrefixedReportsFixture()
    {
        $collection = $this->loadFromYamlCollectionFixture('named_prefixed_reports_collection.yml');
        $etalonRoutes = $this->loadEtalonRoutesInfo('named_prefixed_reports_collection.yml');

        foreach ($etalonRoutes as $name => $params) {
            $route = $collection->get($name);
            $methods = $route->getMethods();

            $this->assertNotNull($route, $name);
            $this->assertEquals($params['path'], $route->getPath(), $name);
            $this->assertEquals($params['methods'][0], $methods[0], $name);
            $this->assertContains($params['controller'], $route->getDefault('_controller'), $name);
        }
    }

    /**
     * Test that collection with named prefixes has no duplicates.
     */
    public function testNamedPrefixedReportsFixtureHasNoDuplicates()
    {
        $names = [];
        $collection = $this->loadFromYamlCollectionFixture('named_prefixed_reports_collection.yml');
        foreach ($collection as $route) {
            $names[] = $route->getPath();
        }
        $this->assertEquals(count($names), count(array_unique($names)));
    }

    public function testForwardOptionsRequirementsAndDefaults()
    {
        $collection = $this->loadFromYamlCollectionFixture('routes_with_options_requirements_and_defaults.yml');

        foreach ($collection as $route) {
            $this->assertTrue($route->getOption('expose'));
            $this->assertEquals('[a-z]+', $route->getRequirement('slug'));
            $this->assertEquals('home', $route->getDefault('slug'));
        }
    }

    public function testManualRoutes()
    {
        $collection = $this->loadFromYamlCollectionFixture('routes.yml');
        $route = $collection->get('get_users');

        $this->assertEquals('/users.{_format}', $route->getPath());
        $this->assertEquals('json|xml|html', $route->getRequirement('_format'));
        $this->assertEquals('FOSRestBundle:UsersController:getUsers', $route->getDefault('_controller'));
    }

    public function testManualRoutesWithoutIncludeFormat()
    {
        $collection = $this->loadFromYamlCollectionFixture('routes.yml', false);
        $route = $collection->get('get_users');

        $this->assertEquals('/users', $route->getPath());
    }

    public function testManualRoutesWithFormats()
    {
        $collection = $this->loadFromYamlCollectionFixture(
            'routes.yml',
            true,
            [
                'json' => false,
            ]
        );
        $route = $collection->get('get_users');

        $this->assertEquals('json', $route->getRequirement('_format'));
    }

    public function testManualRoutesWithDefaultFormat()
    {
        $collection = $this->loadFromYamlCollectionFixture(
            'routes.yml',
            true,
            [
                'json' => false,
                'xml' => false,
                'html' => true,
            ],
            'xml'
        );
        $route = $collection->get('get_users');

        $this->assertEquals('xml', $route->getDefault('_format'));
    }

    /**
     * Tests that we can use "controller as service" even if the controller is registered in the
     * container by its class name.
     *
     * @link https://github.com/FriendsOfSymfony/FOSRestBundle/issues/604#issuecomment-40284026
     */
    public function testControllerAsServiceWithClassName()
    {
        $controller = new UsersController();

        // We register the controller in the fake container by its class name
<<<<<<< HEAD
        $this->containerMock = $this->getMockBuilder('Symfony\Component\DependencyInjection\ContainerBuilder')
            ->disableOriginalConstructor()
            ->setMethods(['has', 'get', 'enterScope', 'leaveScope'])
            ->getMock();
        $this->containerMock->expects($this->any())
            ->method('has')
            ->will($this->returnCallback(function ($serviceId) use ($controller) {
                return $serviceId === get_class($controller);
            }));
        $this->containerMock->expects($this->once())
            ->method('get')
            ->with(get_class($controller))
            ->will($this->returnValue($controller));
=======
        $this->container = new Container();
        $this->container->set(get_class($controller), $controller);
>>>>>>> 044328aa

        $collection = $this->loadFromYamlCollectionFixture('users_collection.yml');

        $route = $collection->get('get_users');

        // We check that it's "controller:method" (controller as service) and not "controller::method"
        $this->assertEquals(
            'FOS\RestBundle\Tests\Fixtures\Controller\UsersController:getUsersAction',
            $route->getDefault('_controller')
        );

        $this->container = null;
    }

    /**
     * Load routes collection from YAML fixture routes under Tests\Fixtures directory.
     *
     * @param string   $fixtureName   name of the class fixture
     * @param bool     $includeFormat whether or not the requested view format must be included in the route path
     * @param string[] $formats       supported view formats
     * @param string   $defaultFormat default view format
     *
     * @return RouteCollection
     */
    protected function loadFromYamlCollectionFixture(
        $fixtureName,
        $includeFormat = true,
        array $formats = [
            'json' => false,
            'xml' => false,
            'html' => true,
        ],
        $defaultFormat = null
    ) {
        $collectionLoader = new RestYamlCollectionLoader(
            new FileLocator([__DIR__.'/../../Fixtures/Routes']),
            new RestRouteProcessor(),
            $includeFormat,
            $formats,
            $defaultFormat
        );
        $controllerLoader = $this->getControllerLoader();

        // LoaderResolver sets the resolvers on the loaders passed to it
        new LoaderResolver([$collectionLoader, $controllerLoader]);

        return $collectionLoader->load($fixtureName, 'rest');
    }

    /**
     * Test that YAML collection with named prefixes gets parsed correctly with inheritance.
     */
    public function testNamedPrefixedBaseReportsFixture()
    {
        $collection = $this->loadFromYamlCollectionFixture('base_named_prefixed_reports_collection.yml');
        $etalonRoutes = $this->loadEtalonRoutesInfo('base_named_prefixed_reports_collection.yml');

        foreach ($etalonRoutes as $name => $params) {
            $route = $collection->get($name);
            $methods = $route->getMethods();

            $this->assertNotNull($route, $name);
            $this->assertEquals($params['path'], $route->getPath(), $name);
            $this->assertEquals($params['method'], $methods[0], $name);
            $this->assertContains($params['controller'], $route->getDefault('_controller'), $name);
        }

        $name = 'api_get_billing_payments';
        $this->assertArrayNotHasKey($name, $etalonRoutes);
    }
}<|MERGE_RESOLUTION|>--- conflicted
+++ resolved
@@ -14,13 +14,9 @@
 use FOS\RestBundle\Routing\Loader\RestRouteProcessor;
 use FOS\RestBundle\Routing\Loader\RestYamlCollectionLoader;
 use FOS\RestBundle\Tests\Fixtures\Controller\UsersController;
-<<<<<<< HEAD
-=======
-use Symfony\Component\DependencyInjection\Container;
-use Symfony\Component\Config\Loader\LoaderResolver;
->>>>>>> 044328aa
 use Symfony\Component\Config\FileLocator;
 use Symfony\Component\Config\Loader\LoaderResolver;
+use Symfony\Component\DependencyInjection\Container;
 use Symfony\Component\Routing\RouteCollection;
 
 /**
@@ -171,24 +167,8 @@
         $controller = new UsersController();
 
         // We register the controller in the fake container by its class name
-<<<<<<< HEAD
-        $this->containerMock = $this->getMockBuilder('Symfony\Component\DependencyInjection\ContainerBuilder')
-            ->disableOriginalConstructor()
-            ->setMethods(['has', 'get', 'enterScope', 'leaveScope'])
-            ->getMock();
-        $this->containerMock->expects($this->any())
-            ->method('has')
-            ->will($this->returnCallback(function ($serviceId) use ($controller) {
-                return $serviceId === get_class($controller);
-            }));
-        $this->containerMock->expects($this->once())
-            ->method('get')
-            ->with(get_class($controller))
-            ->will($this->returnValue($controller));
-=======
         $this->container = new Container();
         $this->container->set(get_class($controller), $controller);
->>>>>>> 044328aa
 
         $collection = $this->loadFromYamlCollectionFixture('users_collection.yml');
 

language: php

cache:
  directories:
    - .phpunit
    - $HOME/.composer/cache/files

branches:
  only:
    - master
    - /^\d+\.(\d+|x)$/

matrix:
  fast_finish: true
  include:
    # lowest dependencies
    - php: 7.2
      env: COMPOSER_FLAGS="--prefer-lowest"
    - php: 7.3
    # Symfony 4.4
    - php: 7.4
<<<<<<< HEAD
      env: SYMFONY_REQUIRE="4.4.*"
    # Symfony 5.0
    - php: 7.4
      env: SYMFONY_REQUIRE="5.0.*"
=======
      env: SYMFONY_REQUIRE="4.4.*" COVERAGE=yes
>>>>>>> e5d3dad8
    # development dependencies
    - php: 7.4
      env: DEPENDENCIES='dev'
  allow_failures:
    - php: 7.4
      env: DEPENDENCIES='dev'

before_install:
  - echo "memory_limit=4G" >> ~/.phpenv/versions/$(phpenv version-name)/etc/conf.d/travis.ini
  - if [ "$COVERAGE" != "yes" ]; then phpenv config-rm xdebug.ini || true; fi
  - composer global require --no-progress --no-scripts --no-plugins symfony/flex dev-master
  - if [ "$DEPENDENCIES" != "" ]; then composer config minimum-stability $DEPENDENCIES; fi
  - if [ "$SYMFONY_LTS" != "" ]; then composer require --dev --no-update symfony/lts=$SYMFONY_LTS; fi

install:
  - composer update $COMPOSER_FLAGS --prefer-dist
  - ./phpunit install

script:
  - if [ "$COVERAGE" = "yes" ]; then ./phpunit --coverage-clover=coverage.clover; else ./phpunit; fi
  - if [ "$COVERAGE" = "yes" ]; then wget https://scrutinizer-ci.com/ocular.phar; fi
  - if [ "$COVERAGE" = "yes" ]; then php ocular.phar code-coverage:upload --format=php-clover coverage.clover; fi<|MERGE_RESOLUTION|>--- conflicted
+++ resolved
@@ -19,14 +19,10 @@
     - php: 7.3
     # Symfony 4.4
     - php: 7.4
-<<<<<<< HEAD
       env: SYMFONY_REQUIRE="4.4.*"
     # Symfony 5.0
     - php: 7.4
-      env: SYMFONY_REQUIRE="5.0.*"
-=======
-      env: SYMFONY_REQUIRE="4.4.*" COVERAGE=yes
->>>>>>> e5d3dad8
+      env: SYMFONY_REQUIRE="5.0.*" COVERAGE=yes
     # development dependencies
     - php: 7.4
       env: DEPENDENCIES='dev'

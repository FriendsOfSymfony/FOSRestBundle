--- conflicted
+++ resolved
@@ -1,10 +1,6 @@
 language: php
 
 php:
-<<<<<<< HEAD
-=======
-  - 5.4
->>>>>>> 9cc45615
   - 5.5
   - 5.6
   - 7.0
@@ -24,25 +20,12 @@
 matrix:
   fast_finish: true
   include:
-<<<<<<< HEAD
     - php: 5.5
       env: COMPOSER_FLAGS="--prefer-lowest" SYMFONY_DEPRECATIONS_HELPER=weak
-    - php: 5.6
+    - php: 7.0
       env: SYMFONY_VERSION='2.8.*'
-    - php: 5.6
+    - php: 7.0
       env: SYMFONY_VERSION='3.0.*'
-=======
-    - php: 5.3
-      env: COMPOSER_FLAGS="--prefer-lowest" SYMFONY_DEPRECATIONS_HELPER=weak
-    - php: 7.0
-      env: SYMFONY_VERSION='2.3.* symfony/expression-language:2.4.*' SYMFONY_DEPRECATIONS_HELPER=weak
-    - php: 7.0
-      env: SYMFONY_VERSION=2.6.*
-    - php: 7.0
-      env: SYMFONY_VERSION=2.7.*
-    - php: 7.0
-      env: SYMFONY_VERSION=2.8.*
->>>>>>> 9cc45615
 
 before_install:
   - composer self-update

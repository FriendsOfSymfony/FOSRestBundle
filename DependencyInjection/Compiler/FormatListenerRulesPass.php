--- conflicted
+++ resolved
@@ -75,11 +75,7 @@
             ->addMethodCall('add', [$matcher, $rule]);
     }
 
-<<<<<<< HEAD
-    private function createRequestMatcher(ContainerBuilder $container, ?string $path = null, ?string $host = null, ?array $methods = null, array $attributes = array()): Reference
-=======
-    private function createRequestMatcher(ContainerBuilder $container, $path = null, $host = null, $methods = null, array $attributes = [])
->>>>>>> 66670963
+    private function createRequestMatcher(ContainerBuilder $container, ?string $path = null, ?string $host = null, ?array $methods = null, array $attributes = []): Reference
     {
         $arguments = [$path, $host, $methods, null, $attributes];
         $serialized = serialize($arguments);

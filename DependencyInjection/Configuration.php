--- conflicted
+++ resolved
@@ -91,12 +91,6 @@
                 ->end()
                 ->arrayNode('routing_loader')
                     ->addDefaultsIfNotSet()
-<<<<<<< HEAD
-                    ->children()
-                        ->booleanNode('parse_controller_name')
-                            ->defaultValue(false)
-                        ->end()
-=======
                     ->canBeDisabled()
                     ->beforeNormalization()
                         ->ifTrue(function ($v) { return false !== $v; })
@@ -115,7 +109,6 @@
                         })
                     ->end()
                     ->children()
->>>>>>> e83ec293
                         ->scalarNode('default_format')->defaultNull()->end()
                         ->scalarNode('prefix_methods')->defaultTrue()->end()
                         ->scalarNode('include_format')->defaultTrue()->end()

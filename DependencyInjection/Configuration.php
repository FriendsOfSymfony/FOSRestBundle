--- conflicted
+++ resolved
@@ -426,10 +426,6 @@
                     ->addDefaultsIfNotSet()
                     ->canBeEnabled()
                     ->children()
-<<<<<<< HEAD
-                        ->scalarNode('exception_controller')->defaultValue('fos_rest.exception.controller::showAction')->end()
-                        ->scalarNode('service')->defaultNull()->end()
-=======
                         ->booleanNode('map_exception_codes')
                             ->defaultFalse()
                             ->info('Enables an event listener that maps exception codes to response status codes based on the map configured with the "fos_rest.exception.codes" option.')
@@ -476,7 +472,6 @@
                             ->defaultNull()
                             ->setDeprecated('The "%path%.%node%" option is deprecated since FOSRestBundle 2.8.')
                         ->end()
->>>>>>> 92afde25
                         ->arrayNode('codes')
                             ->useAttributeAsKey('name')
                             ->beforeNormalization()

<?php

/*
 * This file is part of the FOSRestBundle package.
 *
 * (c) FriendsOfSymfony <http://friendsofsymfony.github.com/>
 *
 * For the full copyright and license information, please view the LICENSE
 * file that was distributed with this source code.
 */

namespace FOS\RestBundle\DependencyInjection;

use Symfony\Component\Config\Definition\Builder\ArrayNodeDefinition;
use Symfony\Component\Config\Definition\Builder\TreeBuilder;
use Symfony\Component\Config\Definition\ConfigurationInterface;
use Symfony\Component\Config\Definition\Exception\InvalidConfigurationException;
use Symfony\Component\HttpFoundation\Response;

/**
 * This class contains the configuration information for the bundle.
 *
 * This information is solely responsible for how the different configuration
 * sections are normalized, and merged.
 *
 * @author Lukas Kahwe Smith <smith@pooteeweet.org>
 *
 * @internal
 */
final class Configuration implements ConfigurationInterface
{
    /**
     * Default debug mode value.
     *
     * @var bool
     */
    private $debug;

    /**
     * @param bool $debug
     */
    public function __construct($debug)
    {
        $this->debug = (bool) $debug;
    }

    /**
     * Generates the configuration tree.
     *
     * @return TreeBuilder
     */
    public function getConfigTreeBuilder()
    {
        $treeBuilder = new TreeBuilder();
        $rootNode = $treeBuilder->root('fos_rest', 'array');

        $rootNode
            ->children()
                ->scalarNode('disable_csrf_role')->defaultNull()->end()
                ->arrayNode('access_denied_listener')
                    ->canBeEnabled()
                    ->beforeNormalization()
                        ->ifArray()->then(function ($v) {
                            if (!empty($v) && empty($v['formats'])) {
                                unset($v['enabled']);
                                $v = ['enabled' => true, 'formats' => $v];
                            }

                            return $v;
                        })
                    ->end()
                    ->fixXmlConfig('format', 'formats')
                    ->children()
                        ->scalarNode('service')->defaultNull()->end()
                        ->arrayNode('formats')
                            ->useAttributeAsKey('name')
                            ->prototype('boolean')->end()
                        ->end()
                    ->end()
                ->end()
                ->scalarNode('unauthorized_challenge')->defaultNull()->end()
                ->arrayNode('param_fetcher_listener')
                    ->beforeNormalization()
                        ->ifString()
                        ->then(function ($v) {
                            return ['enabled' => in_array($v, ['force', 'true']), 'force' => 'force' === $v];
                        })
                    ->end()
                    ->canBeEnabled()
                    ->children()
                        ->booleanNode('enabled')->defaultFalse()->end()
                        ->booleanNode('force')->defaultFalse()->end()
                        ->scalarNode('service')->defaultNull()->end()
                    ->end()
                ->end()
                ->scalarNode('cache_dir')->cannotBeEmpty()->defaultValue('%kernel.cache_dir%/fos_rest')->end()
                ->arrayNode('allowed_methods_listener')
                    ->canBeEnabled()
                    ->children()
                        ->scalarNode('service')->defaultNull()->end()
                    ->end()
                ->end()
                ->arrayNode('routing_loader')
                    ->addDefaultsIfNotSet()
                    ->children()
                        ->scalarNode('default_format')->defaultNull()->end()
                        ->scalarNode('include_format')->defaultTrue()->end()
                    ->end()
                ->end()
                ->arrayNode('body_converter')
                    ->addDefaultsIfNotSet()
                    ->children()
                        ->scalarNode('enabled')->defaultFalse()->end()
                        ->scalarNode('validate')->defaultFalse()->end()
                        ->scalarNode('validation_errors_argument')->defaultValue('validationErrors')->end()
                    ->end()
                ->end()
                ->arrayNode('service')
                    ->addDefaultsIfNotSet()
                    ->children()
                        ->scalarNode('router')->defaultValue('router')->end()
                        ->scalarNode('templating')->defaultValue('templating')->end()
                        ->scalarNode('serializer')->defaultNull()->end()
                        ->scalarNode('view_handler')->defaultValue('fos_rest.view_handler.default')->end()
                        ->scalarNode('inflector')->defaultValue('fos_rest.inflector.doctrine')->end()
                        ->scalarNode('validator')->defaultValue('validator')->end()
                    ->end()
                ->end()
                ->arrayNode('serializer')
                    ->addDefaultsIfNotSet()
                    ->children()
                        ->scalarNode('version')->defaultNull()->end()
                        ->arrayNode('groups')
                            ->prototype('scalar')->end()
                        ->end()
                        ->booleanNode('serialize_null')->defaultFalse()->end()
                    ->end()
                ->end()
                ->arrayNode('zone')
                    ->cannotBeOverwritten()
                    ->prototype('array')
                    ->fixXmlConfig('ip')
                    ->children()
                        ->scalarNode('path')
                            ->defaultNull()
                            ->info('use the urldecoded format')
                            ->example('^/path to resource/')
                        ->end()
                        ->scalarNode('host')->defaultNull()->end()
                        ->arrayNode('methods')
                            ->beforeNormalization()->ifString()->then(function ($v) {
                                return preg_split('/\s*,\s*/', $v);
                            })->end()
                            ->prototype('scalar')->end()
                        ->end()
                        ->arrayNode('ips')
                            ->beforeNormalization()->ifString()->then(function ($v) {
                                return array($v);
                            })->end()
                            ->prototype('scalar')->end()
                        ->end()
                    ->end()
                ->end()
            ->end()
        ->end();

        $this->addViewSection($rootNode);
        $this->addExceptionSection($rootNode);
        $this->addBodyListenerSection($rootNode);
        $this->addFormatListenerSection($rootNode);
        $this->addVersioningSection($rootNode);

        return $treeBuilder;
    }

    private function addViewSection(ArrayNodeDefinition $rootNode)
    {
        $rootNode
            ->children()
                ->arrayNode('view')
                    ->fixXmlConfig('format', 'formats')
                    ->fixXmlConfig('mime_type', 'mime_types')
                    ->fixXmlConfig('templating_format', 'templating_formats')
                    ->fixXmlConfig('force_redirect', 'force_redirects')
                    ->addDefaultsIfNotSet()
                    ->children()
                        ->scalarNode('default_engine')->defaultValue('twig')->end()
                        ->arrayNode('force_redirects')
                            ->useAttributeAsKey('name')
                            ->defaultValue(['html' => true])
                            ->prototype('boolean')->end()
                        ->end()
                        ->arrayNode('mime_types')
                            ->canBeEnabled()
                            ->beforeNormalization()
                                ->ifArray()->then(function ($v) {
                                    if (!empty($v) && empty($v['formats'])) {
                                        unset($v['enabled']);
                                        $v = ['enabled' => true, 'formats' => $v];
                                    }

                                    return $v;
                                })
                            ->end()
                            ->fixXmlConfig('format', 'formats')
                            ->children()
                                ->scalarNode('service')->defaultNull()->end()
                                ->arrayNode('formats')
                                    ->useAttributeAsKey('name')
                                    ->prototype('array')
                                        ->beforeNormalization()
                                            ->ifString()
                                            ->then(function ($v) { return array($v); })
                                        ->end()
                                        ->prototype('scalar')->end()
                                    ->end()
                                ->end()
                            ->end()
                        ->end()
                        ->arrayNode('formats')
                            ->useAttributeAsKey('name')
                            ->defaultValue(['json' => true, 'xml' => true])
                            ->prototype('boolean')->end()
                        ->end()
                        ->arrayNode('templating_formats')
                            ->useAttributeAsKey('name')
                            ->defaultValue(['html' => true])
                            ->prototype('boolean')->end()
                        ->end()
                        ->arrayNode('view_response_listener')
                            ->beforeNormalization()
                                ->ifString()
                                ->then(function ($v) {
                                    return ['enabled' => in_array($v, ['force', 'true']), 'force' => 'force' === $v];
                                })
                            ->end()
                            ->canBeEnabled()
                            ->children()
                                ->booleanNode('enabled')->defaultFalse()->end()
                                ->booleanNode('force')->defaultFalse()->end()
                                ->scalarNode('service')->defaultNull()->end()
                            ->end()
                        ->end()
                        ->scalarNode('failed_validation')->defaultValue(Response::HTTP_BAD_REQUEST)->end()
                        ->scalarNode('empty_content')->defaultValue(Response::HTTP_NO_CONTENT)->end()
                        ->booleanNode('serialize_null')->defaultFalse()->end()
                        ->arrayNode('jsonp_handler')
                            ->canBeUnset()
                            ->children()
                                ->scalarNode('callback_param')->defaultValue('callback')->end()
                                ->scalarNode('mime_type')->defaultValue('application/javascript+jsonp')->end()
                            ->end()
                        ->end()
                    ->end()
                ->end()
            ->end();
    }

    private function addBodyListenerSection(ArrayNodeDefinition $rootNode)
    {
        $rootNode
            ->children()
                ->arrayNode('body_listener')
                    ->fixXmlConfig('decoder', 'decoders')
                    ->addDefaultsIfNotSet()
                    ->canBeUnset()
                    ->canBeDisabled()
                    ->children()
                        ->scalarNode('service')->defaultNull()->end()
                        ->scalarNode('default_format')->defaultNull()->end()
                        ->booleanNode('throw_exception_on_unsupported_content_type')
                            ->defaultFalse()
                        ->end()
                        ->arrayNode('decoders')
                            ->useAttributeAsKey('name')
                            ->defaultValue(['json' => 'fos_rest.decoder.json', 'xml' => 'fos_rest.decoder.xml'])
                            ->prototype('scalar')->end()
                        ->end()
                        ->arrayNode('array_normalizer')
                            ->addDefaultsIfNotSet()
                            ->beforeNormalization()
                                ->ifString()->then(function ($v) {
                                    return ['service' => $v];
                                })
                            ->end()
                            ->children()
                                ->scalarNode('service')->defaultNull()->end()
                                ->booleanNode('forms')->defaultFalse()->end()
                            ->end()
                        ->end()
                    ->end()
                ->end()
            ->end();
    }

    private function addFormatListenerSection(ArrayNodeDefinition $rootNode)
    {
        $rootNode
            ->children()
                ->arrayNode('format_listener')
                    ->fixXmlConfig('rule', 'rules')
                    ->addDefaultsIfNotSet()
                    ->canBeUnset()
                    ->beforeNormalization()
                        ->ifTrue(function ($v) {
                            // check if we got an assoc array in rules
                            return isset($v['rules'])
                                && is_array($v['rules'])
                                && array_keys($v['rules']) !== range(0, count($v['rules']) - 1);
                        })
                        ->then(function ($v) {
                            $v['rules'] = [$v['rules']];

                            return $v;
                        })
                    ->end()
                    ->canBeEnabled()
                    ->children()
                        ->scalarNode('service')->defaultNull()->end()
                        ->arrayNode('rules')
                            ->cannotBeOverwritten()
                            ->prototype('array')
                                ->fixXmlConfig('priority', 'priorities')
                                ->fixXmlConfig('attribute', 'attributes')
                                ->children()
                                    ->scalarNode('path')->defaultNull()->info('URL path info')->end()
                                    ->scalarNode('host')->defaultNull()->info('URL host name')->end()
                                    ->variableNode('methods')->defaultNull()->info('Method for URL')->end()
                                    ->arrayNode('attributes')
                                        ->useAttributeAsKey('name')
                                        ->prototype('variable')->end()
                                    ->end()
                                    ->booleanNode('stop')->defaultFalse()->end()
                                    ->booleanNode('prefer_extension')->defaultTrue()->end()
                                    ->scalarNode('fallback_format')->defaultValue('html')->end()
                                    ->arrayNode('priorities')
                                        ->beforeNormalization()->ifString()->then(function ($v) {
                                            return preg_split('/\s*,\s*/', $v);
                                        })->end()
                                        ->prototype('scalar')->end()
                                    ->end()
                                ->end()
                            ->end()
                        ->end()
                    ->end()
                ->end()
            ->end();
    }

    private function addVersioningSection(ArrayNodeDefinition $rootNode)
    {
        $rootNode
        ->children()
            ->arrayNode('versioning')
                ->canBeEnabled()
                ->children()
                    ->scalarNode('default_version')->defaultNull()->end()
                    ->arrayNode('resolvers')
                        ->addDefaultsIfNotSet()
                        ->children()
                            ->arrayNode('query')
                                ->canBeDisabled()
                                ->children()
                                    ->scalarNode('parameter_name')->defaultValue('version')->end()
                                ->end()
                            ->end()
                            ->arrayNode('custom_header')
                                ->canBeDisabled()
                                ->children()
                                    ->scalarNode('header_name')->defaultValue('X-Accept-Version')->end()
                                ->end()
                            ->end()
                            ->arrayNode('media_type')
                                ->canBeDisabled()
                                ->children()
                                    ->scalarNode('regex')->defaultValue('/(v|version)=(?P<version>[0-9\.]+)/')->end()
                                ->end()
                            ->end()
                        ->end()
                    ->end()
                    ->arrayNode('guessing_order')
                        ->defaultValue(['query', 'custom_header', 'media_type'])
                        ->validate()
                            ->ifTrue(function ($v) {
                                foreach ($v as $resolver) {
                                    if (!in_array($resolver, ['query', 'custom_header', 'media_type'])) {
                                        return true;
                                    }
                                }
                            })
                            ->thenInvalid('Versioning guessing order can only contain "query", "custom_header", "media_type".')
                        ->end()
                        ->prototype('scalar')->end()
                    ->end()
                ->end()
            ->end()
        ->end();
    }

    private function addExceptionSection(ArrayNodeDefinition $rootNode)
    {
        $rootNode
            ->children()
                ->arrayNode('exception')
                    ->fixXmlConfig('code', 'codes')
                    ->fixXmlConfig('message', 'messages')
                    ->addDefaultsIfNotSet()
                    ->canBeEnabled()
                    ->children()
                        ->scalarNode('exception_controller')->defaultNull()->end()
                        ->arrayNode('codes')
                            ->useAttributeAsKey('name')
                            ->beforeNormalization()
                                ->ifArray()
                                ->then(function (array $items) {
                                    foreach ($items as &$item) {
                                        if (is_int($item)) {
                                            continue;
                                        }

                                        if (!defined('Symfony\Component\HttpFoundation\Response::'.$item)) {
                                            throw new InvalidConfigurationException(
                                                'Invalid HTTP code in fos_rest.exception.codes, see Symfony\Component\HttpFoundation\Response for all valid codes.'
                                            );
                                        }

                                        $item = constant('Symfony\Component\HttpFoundation\Response::'.$item);
                                    }

                                    return $items;
                                })
                            ->end()
                            ->prototype('integer')->end()
                            ->validate()
<<<<<<< HEAD
                                ->ifArray()
                                ->then(function (array $items) {
                                    foreach ($items as $class => $code) {
                                        $this->testExceptionExists($class);
                                    }

                                    return $items;
                                })
=======
                                ->ifTrue(function ($v) {
                                    return 0 !== count(array_filter($v, function ($i) {
                                        return !defined('Symfony\Component\HttpFoundation\Response::'.$i) && !is_int($i);
                                    }));
                                })
                                ->thenInvalid('Invalid HTTP code in fos_rest.exception.codes, see Symfony\Component\HttpFoundation\Response for all valid codes.')
>>>>>>> 442e9de5
                            ->end()
                        ->end()
                        ->arrayNode('messages')
                            ->useAttributeAsKey('name')
                            ->prototype('boolean')->end()
                            ->validate()
                                ->ifArray()
                                ->then(function (array $items) {
                                    foreach ($items as $class => $nomatter) {
                                        $this->testExceptionExists($class);
                                    }

                                    return $items;
                                })
                            ->end()
                        ->end()
                        ->booleanNode('debug')
                            ->defaultValue($this->debug)
                        ->end()
                    ->end()
                ->end()
            ->end();
    }

    /**
     * Checks if an exception is loadable.
     *
     * @param string $exception Class to test
     *
     * @throws InvalidConfigurationException if the class was not found
     */
    private function testExceptionExists($exception)
    {
        if (!is_subclass_of($exception, \Exception::class) && !is_a($exception, \Exception::class, true)) {
            throw new InvalidConfigurationException("FOSRestBundle exception mapper: Could not load class '$exception' or the class does not extend from '\\Exception'. Most probably this is a configuration problem.");
        }
    }
}<|MERGE_RESOLUTION|>--- conflicted
+++ resolved
@@ -432,8 +432,7 @@
                             ->end()
                             ->prototype('integer')->end()
                             ->validate()
-<<<<<<< HEAD
-                                ->ifArray()
+                            ->ifArray()
                                 ->then(function (array $items) {
                                     foreach ($items as $class => $code) {
                                         $this->testExceptionExists($class);
@@ -441,14 +440,6 @@
 
                                     return $items;
                                 })
-=======
-                                ->ifTrue(function ($v) {
-                                    return 0 !== count(array_filter($v, function ($i) {
-                                        return !defined('Symfony\Component\HttpFoundation\Response::'.$i) && !is_int($i);
-                                    }));
-                                })
-                                ->thenInvalid('Invalid HTTP code in fos_rest.exception.codes, see Symfony\Component\HttpFoundation\Response for all valid codes.')
->>>>>>> 442e9de5
                             ->end()
                         ->end()
                         ->arrayNode('messages')

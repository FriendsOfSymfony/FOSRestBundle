--- conflicted
+++ resolved
@@ -503,11 +503,7 @@
             ->end();
     }
 
-<<<<<<< HEAD
-    private function testExceptionExists(string $exception): void
-=======
-    private function testExceptionExists(string $throwable)
->>>>>>> 4856fba4
+    private function testExceptionExists(string $throwable): void
     {
         if (!is_subclass_of($throwable, \Throwable::class)) {
             throw new InvalidConfigurationException(sprintf('FOSRestBundle exception mapper: Could not load class "%s" or the class does not extend from "%s". Most probably this is a configuration problem.', $throwable, \Throwable::class));

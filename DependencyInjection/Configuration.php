<?php

/*
 * This file is part of the FOSRestBundle package.
 *
 * (c) FriendsOfSymfony <http://friendsofsymfony.github.com/>
 *
 * For the full copyright and license information, please view the LICENSE
 * file that was distributed with this source code.
 */

namespace FOS\RestBundle\DependencyInjection;

use Symfony\Component\Config\Definition\Builder\ArrayNodeDefinition;
use Symfony\Component\Config\Definition\Builder\TreeBuilder;
use Symfony\Component\Config\Definition\ConfigurationInterface;
use Symfony\Component\Config\Definition\Exception\InvalidConfigurationException;
use Symfony\Component\HttpFoundation\Response;
use Symfony\Component\OptionsResolver\OptionsResolver;
use Symfony\Component\Serializer\Encoder\XmlEncoder;

/**
 * This class contains the configuration information for the bundle.
 *
 * This information is solely responsible for how the different configuration
 * sections are normalized, and merged.
 *
 * @author Lukas Kahwe Smith <smith@pooteeweet.org>
 *
 * @internal
 */
final class Configuration implements ConfigurationInterface
{
    private $debug;

    public function __construct(bool $debug)
    {
        $this->debug = $debug;
    }

    public function getConfigTreeBuilder(): TreeBuilder
    {
        $treeBuilder = new TreeBuilder('fos_rest');

        $rootNode = $treeBuilder->getRootNode();

        $rootNode
            ->children()
                ->scalarNode('disable_csrf_role')->defaultNull()->end()
                ->arrayNode('access_denied_listener')
                    ->canBeEnabled()
                    ->beforeNormalization()
                        ->ifArray()->then(function ($v) {
                            if (!empty($v) && empty($v['formats'])) {
                                unset($v['enabled']);
                                $v = ['enabled' => true, 'formats' => $v];
                            }

                            return $v;
                        })
                    ->end()
                    ->fixXmlConfig('format', 'formats')
                    ->children()
                        ->scalarNode('service')->defaultNull()->end()
                        ->arrayNode('formats')
                            ->useAttributeAsKey('name')
                            ->prototype('boolean')->end()
                        ->end()
                    ->end()
                ->end()
                ->scalarNode('unauthorized_challenge')->defaultNull()->end()
                ->arrayNode('param_fetcher_listener')
                    ->beforeNormalization()
                        ->ifString()
                        ->then(function ($v) {
                            return ['enabled' => in_array($v, ['force', 'true']), 'force' => 'force' === $v];
                        })
                    ->end()
                    ->canBeEnabled()
                    ->children()
                        ->booleanNode('force')->defaultFalse()->end()
                        ->scalarNode('service')->defaultNull()->end()
                    ->end()
                ->end()
                ->scalarNode('cache_dir')->cannotBeEmpty()->defaultValue('%kernel.cache_dir%/fos_rest')->end()
                ->arrayNode('allowed_methods_listener')
                    ->canBeEnabled()
                    ->children()
                        ->scalarNode('service')->defaultNull()->end()
                    ->end()
                ->end()
                ->booleanNode('routing_loader')
                    ->defaultValue(false)
                    ->validate()
                        ->ifTrue()
                        ->thenInvalid('only "false" is supported')
                    ->end()
                ->end()
                ->arrayNode('body_converter')
                    ->canBeEnabled()
                    ->children()
                        ->scalarNode('validate')
                            ->defaultFalse()
                            ->beforeNormalization()
                                ->ifTrue()
                                ->then(function ($value) {
                                    if (!class_exists(OptionsResolver::class)) {
                                        throw new InvalidConfigurationException("'body_converter.validate: true' requires OptionsResolver component installation ( composer require symfony/options-resolver )");
                                    }

                                    return $value;
                                })
                            ->end()
                        ->end()
                        ->scalarNode('validation_errors_argument')->defaultValue('validationErrors')->end()
                    ->end()
                ->end()
                ->arrayNode('service')
                    ->addDefaultsIfNotSet()
                    ->children()
                        ->scalarNode('router')->defaultValue('router')->end()
                        ->scalarNode('templating')
                            ->defaultNull()
                            ->validate()
                                ->ifString()
                                ->thenInvalid('only null is supported')
                            ->end()
                        ->end()
                        ->scalarNode('serializer')->defaultNull()->end()
                        ->scalarNode('view_handler')->defaultValue('fos_rest.view_handler.default')->end()
                        ->scalarNode('inflector')
                            ->defaultNull()
                            ->validate()
                                ->ifString()
                                ->thenInvalid('only null is supported')
                            ->end()
                        ->end()
                        ->scalarNode('validator')->defaultValue('validator')->end()
                    ->end()
                ->end()
                ->arrayNode('serializer')
                    ->addDefaultsIfNotSet()
                    ->children()
                        ->scalarNode('version')->defaultNull()->end()
                        ->arrayNode('groups')
                            ->prototype('scalar')->end()
                        ->end()
                        ->booleanNode('serialize_null')->defaultFalse()->end()
                    ->end()
                ->end()
                ->arrayNode('zone')
                    ->cannotBeOverwritten()
                    ->prototype('array')
                    ->fixXmlConfig('ip')
                    ->children()
                        ->scalarNode('path')
                            ->defaultNull()
                            ->info('use the urldecoded format')
                            ->example('^/path to resource/')
                        ->end()
                        ->scalarNode('host')->defaultNull()->end()
                        ->arrayNode('methods')
                            ->beforeNormalization()->ifString()->then(function ($v) {
                                return preg_split('/\s*,\s*/', $v);
                            })->end()
                            ->prototype('scalar')->end()
                        ->end()
                        ->arrayNode('ips')
                            ->beforeNormalization()->ifString()->then(function ($v) {
                                return array($v);
                            })->end()
                            ->prototype('scalar')->end()
                        ->end()
                    ->end()
                ->end()
            ->end()
        ->end();

        $this->addViewSection($rootNode);
        $this->addExceptionSection($rootNode);
        $this->addBodyListenerSection($rootNode);
        $this->addFormatListenerSection($rootNode);
        $this->addVersioningSection($rootNode);

        return $treeBuilder;
    }

    private function addViewSection(ArrayNodeDefinition $rootNode): void
    {
        $rootNode
            ->children()
                ->arrayNode('view')
                    ->fixXmlConfig('format', 'formats')
                    ->fixXmlConfig('mime_type', 'mime_types')
                    ->fixXmlConfig('force_redirect', 'force_redirects')
                    ->addDefaultsIfNotSet()
                    ->children()
                        ->scalarNode('default_engine')
                            ->defaultNull()
                            ->validate()
                                ->ifString()
                                ->thenInvalid('only null is supported')
                            ->end()
                        ->end()
                        ->arrayNode('force_redirects')
                            ->useAttributeAsKey('name')
                            ->defaultValue([])
                            ->validate()
                                ->ifTrue(function ($v) { return [] !== $v; })
                                ->thenInvalid('only the empty array is supported')
                            ->end()
                            ->prototype('boolean')->end()
                        ->end()
                        ->arrayNode('mime_types')
                            ->canBeEnabled()
                            ->beforeNormalization()
                                ->ifArray()->then(function ($v) {
                                    if (!empty($v) && empty($v['formats'])) {
                                        unset($v['enabled']);
                                        $v = ['enabled' => true, 'formats' => $v];
                                    }

                                    return $v;
                                })
                            ->end()
                            ->fixXmlConfig('format', 'formats')
                            ->children()
                                ->scalarNode('service')->defaultNull()->end()
                                ->arrayNode('formats')
                                    ->useAttributeAsKey('name')
                                    ->prototype('array')
                                        ->beforeNormalization()
                                            ->ifString()
                                            ->then(function ($v) { return array($v); })
                                        ->end()
                                        ->prototype('scalar')->end()
                                    ->end()
                                ->end()
                            ->end()
                        ->end()
                        ->arrayNode('formats')
                            ->useAttributeAsKey('name')
                            ->defaultValue(['json' => true, 'xml' => true])
                            ->prototype('boolean')->end()
                        ->end()
                        ->arrayNode('view_response_listener')
                            ->beforeNormalization()
                                ->ifString()
                                ->then(function ($v) {
                                    return ['enabled' => in_array($v, ['force', 'true']), 'force' => 'force' === $v];
                                })
                            ->end()
                            ->canBeEnabled()
                            ->children()
                                ->booleanNode('force')->defaultFalse()->end()
                                ->scalarNode('service')->defaultNull()->end()
                            ->end()
                        ->end()
                        ->scalarNode('failed_validation')->defaultValue(Response::HTTP_BAD_REQUEST)->end()
                        ->scalarNode('empty_content')->defaultValue(Response::HTTP_NO_CONTENT)->end()
                        ->booleanNode('serialize_null')->defaultFalse()->end()
                        ->arrayNode('jsonp_handler')
                            ->canBeUnset()
                            ->children()
                                ->scalarNode('callback_param')->defaultValue('callback')->end()
                                ->scalarNode('mime_type')->defaultValue('application/javascript+jsonp')->end()
                            ->end()
                        ->end()
                    ->end()
                ->end()
            ->end();
    }

    private function addBodyListenerSection(ArrayNodeDefinition $rootNode): void
    {
        $decodersDefaultValue = ['json' => 'fos_rest.decoder.json'];
        if (class_exists(XmlEncoder::class)) {
            $decodersDefaultValue['xml'] = 'fos_rest.decoder.xml';
        }
        $rootNode
            ->children()
                ->arrayNode('body_listener')
                    ->fixXmlConfig('decoder', 'decoders')
                    ->addDefaultsIfNotSet()
                    ->canBeUnset()
                    ->canBeDisabled()
                    ->children()
                        ->scalarNode('service')->defaultNull()->end()
                        ->scalarNode('default_format')->defaultNull()->end()
                        ->booleanNode('throw_exception_on_unsupported_content_type')
                            ->defaultFalse()
                        ->end()
                        ->arrayNode('decoders')
                            ->useAttributeAsKey('name')
                            ->defaultValue($decodersDefaultValue)
                            ->prototype('scalar')->end()
                        ->end()
                        ->arrayNode('array_normalizer')
                            ->addDefaultsIfNotSet()
                            ->beforeNormalization()
                                ->ifString()->then(function ($v) {
                                    return ['service' => $v];
                                })
                            ->end()
                            ->children()
                                ->scalarNode('service')->defaultNull()->end()
                                ->booleanNode('forms')->defaultFalse()->end()
                            ->end()
                        ->end()
                    ->end()
                ->end()
            ->end();
    }

    private function addFormatListenerSection(ArrayNodeDefinition $rootNode): void
    {
        $rootNode
            ->children()
                ->arrayNode('format_listener')
                    ->fixXmlConfig('rule', 'rules')
                    ->addDefaultsIfNotSet()
                    ->canBeUnset()
                    ->beforeNormalization()
                        ->ifTrue(function ($v) {
                            // check if we got an assoc array in rules
                            return isset($v['rules'])
                                && is_array($v['rules'])
                                && array_keys($v['rules']) !== range(0, count($v['rules']) - 1);
                        })
                        ->then(function ($v) {
                            $v['rules'] = [$v['rules']];

                            return $v;
                        })
                    ->end()
                    ->canBeEnabled()
                    ->children()
                        ->scalarNode('service')->defaultNull()->end()
                        ->arrayNode('rules')
                            ->performNoDeepMerging()
                            ->prototype('array')
                                ->fixXmlConfig('priority', 'priorities')
                                ->fixXmlConfig('attribute', 'attributes')
                                ->children()
                                    ->scalarNode('path')->defaultNull()->info('URL path info')->end()
                                    ->scalarNode('host')->defaultNull()->info('URL host name')->end()
                                    ->variableNode('methods')->defaultNull()->info('Method for URL')->end()
                                    ->arrayNode('attributes')
                                        ->useAttributeAsKey('name')
                                        ->prototype('variable')->end()
                                    ->end()
                                    ->booleanNode('stop')->defaultFalse()->end()
                                    ->booleanNode('prefer_extension')->defaultTrue()->end()
                                    ->scalarNode('fallback_format')->defaultValue('html')->end()
                                    ->arrayNode('priorities')
                                        ->beforeNormalization()->ifString()->then(function ($v) {
                                            return preg_split('/\s*,\s*/', $v);
                                        })->end()
                                        ->prototype('scalar')->end()
                                    ->end()
                                ->end()
                            ->end()
                        ->end()
                    ->end()
                ->end()
            ->end();
    }

    private function addVersioningSection(ArrayNodeDefinition $rootNode): void
    {
        $rootNode
        ->children()
            ->arrayNode('versioning')
                ->canBeEnabled()
                ->children()
                    ->scalarNode('default_version')->defaultNull()->end()
                    ->arrayNode('resolvers')
                        ->addDefaultsIfNotSet()
                        ->children()
                            ->arrayNode('query')
                                ->canBeDisabled()
                                ->children()
                                    ->scalarNode('parameter_name')->defaultValue('version')->end()
                                ->end()
                            ->end()
                            ->arrayNode('custom_header')
                                ->canBeDisabled()
                                ->children()
                                    ->scalarNode('header_name')->defaultValue('X-Accept-Version')->end()
                                ->end()
                            ->end()
                            ->arrayNode('media_type')
                                ->canBeDisabled()
                                ->children()
                                    ->scalarNode('regex')->defaultValue('/(v|version)=(?P<version>[0-9\.]+)/')->end()
                                ->end()
                            ->end()
                        ->end()
                    ->end()
                    ->arrayNode('guessing_order')
                        ->defaultValue(['query', 'custom_header', 'media_type'])
                        ->validate()
                            ->ifTrue(function ($v) {
                                foreach ($v as $resolver) {
                                    if (!in_array($resolver, ['query', 'custom_header', 'media_type'])) {
                                        return true;
                                    }
                                }
                            })
                            ->thenInvalid('Versioning guessing order can only contain "query", "custom_header", "media_type".')
                        ->end()
                        ->prototype('scalar')->end()
                    ->end()
                ->end()
            ->end()
        ->end();
    }

    private function addExceptionSection(ArrayNodeDefinition $rootNode): void
    {
        $rootNode
            ->children()
                ->arrayNode('exception')
                    ->fixXmlConfig('code', 'codes')
                    ->fixXmlConfig('message', 'messages')
                    ->addDefaultsIfNotSet()
                    ->canBeEnabled()
                    ->children()
                        ->booleanNode('map_exception_codes')
                            ->defaultFalse()
                            ->info('Enables an event listener that maps exception codes to response status codes based on the map configured with the "fos_rest.exception.codes" option.')
                        ->end()
                        ->booleanNode('exception_listener')
                            ->defaultValue(false)
                            ->validate()
                                ->ifTrue()
                                ->thenInvalid('only "false" is supported')
                            ->end()
                        ->end()
                        ->booleanNode('serialize_exceptions')
                            ->defaultValue(false)
                            ->validate()
                                ->ifTrue()
                                ->thenInvalid('only "false" is supported')
                            ->end()
                        ->end()
                        ->enumNode('flatten_exception_format')
                            ->defaultValue('legacy')
                            ->values(['legacy', 'rfc7807'])
                        ->end()
<<<<<<< HEAD
=======
                        ->scalarNode('service')
                            ->defaultNull()
                            ->setDeprecated('The "%path%.%node%" option is deprecated since FOSRestBundle 2.8.')
                        ->end()
                        ->booleanNode('serializer_error_renderer')->defaultValue(false)->end()
>>>>>>> 8a799408
                        ->arrayNode('codes')
                            ->useAttributeAsKey('name')
                            ->beforeNormalization()
                                ->ifArray()
                                ->then(function (array $items) {
                                    foreach ($items as &$item) {
                                        if (is_int($item)) {
                                            continue;
                                        }

                                        if (!defined(sprintf('%s::%s', Response::class, $item))) {
                                            throw new InvalidConfigurationException(sprintf('Invalid HTTP code in fos_rest.exception.codes, see %s for all valid codes.', Response::class));
                                        }

                                        $item = constant(sprintf('%s::%s', Response::class, $item));
                                    }

                                    return $items;
                                })
                            ->end()
                            ->prototype('integer')->end()

                            ->validate()
                            ->ifArray()
                                ->then(function (array $items) {
                                    foreach ($items as $class => $code) {
                                        $this->testExceptionExists($class);
                                    }

                                    return $items;
                                })
                            ->end()
                        ->end()
                        ->arrayNode('messages')
                            ->useAttributeAsKey('name')
                            ->prototype('boolean')->end()
                            ->validate()
                                ->ifArray()
                                ->then(function (array $items) {
                                    foreach ($items as $class => $nomatter) {
                                        $this->testExceptionExists($class);
                                    }

                                    return $items;
                                })
                            ->end()
                        ->end()
                        ->booleanNode('debug')
                            ->defaultValue($this->debug)
                        ->end()
                    ->end()
                ->end()
            ->end();
    }

    private function testExceptionExists(string $throwable): void
    {
        if (!is_subclass_of($throwable, \Throwable::class)) {
            throw new InvalidConfigurationException(sprintf('FOSRestBundle exception mapper: Could not load class "%s" or the class does not extend from "%s". Most probably this is a configuration problem.', $throwable, \Throwable::class));
        }
    }
}<|MERGE_RESOLUTION|>--- conflicted
+++ resolved
@@ -448,14 +448,7 @@
                             ->defaultValue('legacy')
                             ->values(['legacy', 'rfc7807'])
                         ->end()
-<<<<<<< HEAD
-=======
-                        ->scalarNode('service')
-                            ->defaultNull()
-                            ->setDeprecated('The "%path%.%node%" option is deprecated since FOSRestBundle 2.8.')
-                        ->end()
                         ->booleanNode('serializer_error_renderer')->defaultValue(false)->end()
->>>>>>> 8a799408
                         ->arrayNode('codes')
                             ->useAttributeAsKey('name')
                             ->beforeNormalization()

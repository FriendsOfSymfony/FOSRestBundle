<?php

/*
 * This file is part of the FOSRestBundle package.
 *
 * (c) FriendsOfSymfony <http://friendsofsymfony.github.com/>
 *
 * For the full copyright and license information, please view the LICENSE
 * file that was distributed with this source code.
 */

namespace FOS\RestBundle\DependencyInjection;

use Symfony\Component\Config\Definition\Builder\ArrayNodeDefinition;
use Symfony\Component\Config\Definition\Builder\TreeBuilder;
use Symfony\Component\Config\Definition\ConfigurationInterface;
use Symfony\Component\Config\Definition\Exception\InvalidConfigurationException;
use Symfony\Component\HttpFoundation\Response;
use Symfony\Component\OptionsResolver\OptionsResolver;
use Symfony\Component\Serializer\Encoder\XmlEncoder;

/**
 * This class contains the configuration information for the bundle.
 *
 * This information is solely responsible for how the different configuration
 * sections are normalized, and merged.
 *
 * @author Lukas Kahwe Smith <smith@pooteeweet.org>
 *
 * @internal
 */
final class Configuration implements ConfigurationInterface
{
    private $debug;

    public function __construct(bool $debug)
    {
        $this->debug = $debug;
    }

    public function getConfigTreeBuilder(): TreeBuilder
    {
        $treeBuilder = new TreeBuilder('fos_rest');

        $rootNode = $treeBuilder->getRootNode();

        $rootNode
            ->children()
                ->scalarNode('disable_csrf_role')->defaultNull()->end()
                ->scalarNode('unauthorized_challenge')->defaultNull()->end()
                ->arrayNode('param_fetcher_listener')
                    ->beforeNormalization()
                        ->ifString()
                        ->then(function ($v) {
                            return ['enabled' => in_array($v, ['force', 'true']), 'force' => 'force' === $v];
                        })
                    ->end()
                    ->canBeEnabled()
                    ->children()
                        ->booleanNode('force')->defaultFalse()->end()
                        ->scalarNode('service')->defaultNull()->end()
                    ->end()
                ->end()
                ->scalarNode('cache_dir')->cannotBeEmpty()->defaultValue('%kernel.cache_dir%/fos_rest')->end()
                ->arrayNode('allowed_methods_listener')
                    ->canBeEnabled()
                    ->children()
                        ->scalarNode('service')->defaultNull()->end()
                    ->end()
                ->end()
                ->booleanNode('routing_loader')
                    ->defaultValue(false)
                    ->validate()
                        ->ifTrue()
                        ->thenInvalid('only "false" is supported')
                    ->end()
                ->end()
                ->arrayNode('body_converter')
                    ->canBeEnabled()
                    ->children()
                        ->scalarNode('validate')
                            ->defaultFalse()
                            ->beforeNormalization()
                                ->ifTrue()
                                ->then(function ($value) {
                                    if (!class_exists(OptionsResolver::class)) {
                                        throw new InvalidConfigurationException("'body_converter.validate: true' requires OptionsResolver component installation ( composer require symfony/options-resolver )");
                                    }

                                    return $value;
                                })
                            ->end()
                        ->end()
                        ->scalarNode('validation_errors_argument')->defaultValue('validationErrors')->end()
                    ->end()
                ->end()
                ->arrayNode('service')
                    ->addDefaultsIfNotSet()
                    ->children()
                        ->scalarNode('serializer')->defaultNull()->end()
                        ->scalarNode('view_handler')->defaultValue('fos_rest.view_handler.default')->end()
                        ->scalarNode('validator')->defaultValue('validator')->end()
                    ->end()
                ->end()
                ->arrayNode('serializer')
                    ->addDefaultsIfNotSet()
                    ->children()
                        ->scalarNode('version')->defaultNull()->end()
                        ->arrayNode('groups')
                            ->prototype('scalar')->end()
                        ->end()
                        ->booleanNode('serialize_null')->defaultFalse()->end()
                    ->end()
                ->end()
                ->arrayNode('zone')
                    ->cannotBeOverwritten()
                    ->prototype('array')
                    ->fixXmlConfig('ip')
                    ->children()
                        ->scalarNode('path')
                            ->defaultNull()
                            ->info('use the urldecoded format')
                            ->example('^/path to resource/')
                        ->end()
                        ->scalarNode('host')->defaultNull()->end()
                        ->arrayNode('methods')
                            ->beforeNormalization()->ifString()->then(function ($v) {
                                return preg_split('/\s*,\s*/', $v);
                            })->end()
                            ->prototype('scalar')->end()
                        ->end()
                        ->arrayNode('ips')
                            ->beforeNormalization()->ifString()->then(function ($v) {
                                return array($v);
                            })->end()
                            ->prototype('scalar')->end()
                        ->end()
                    ->end()
                ->end()
            ->end()
        ->end();

        $this->addViewSection($rootNode);
        $this->addExceptionSection($rootNode);
        $this->addBodyListenerSection($rootNode);
        $this->addFormatListenerSection($rootNode);
        $this->addVersioningSection($rootNode);

        return $treeBuilder;
    }

    private function addViewSection(ArrayNodeDefinition $rootNode): void
    {
        $rootNode
            ->children()
                ->arrayNode('view')
                    ->fixXmlConfig('format', 'formats')
                    ->fixXmlConfig('mime_type', 'mime_types')
                    ->addDefaultsIfNotSet()
                    ->children()
                        ->arrayNode('mime_types')
                            ->canBeEnabled()
                            ->beforeNormalization()
                                ->ifArray()->then(function ($v) {
                                    if (!empty($v) && empty($v['formats'])) {
                                        unset($v['enabled']);
                                        $v = ['enabled' => true, 'formats' => $v];
                                    }

                                    return $v;
                                })
                            ->end()
                            ->fixXmlConfig('format', 'formats')
                            ->children()
                                ->scalarNode('service')->defaultNull()->end()
                                ->arrayNode('formats')
                                    ->useAttributeAsKey('name')
                                    ->prototype('array')
                                        ->beforeNormalization()
                                            ->ifString()
                                            ->then(function ($v) { return array($v); })
                                        ->end()
                                        ->prototype('scalar')->end()
                                    ->end()
                                ->end()
                            ->end()
                        ->end()
                        ->arrayNode('formats')
                            ->useAttributeAsKey('name')
                            ->defaultValue(['json' => true, 'xml' => true])
                            ->prototype('boolean')->end()
                        ->end()
                        ->arrayNode('view_response_listener')
                            ->beforeNormalization()
                                ->ifString()
                                ->then(function ($v) {
                                    return ['enabled' => in_array($v, ['force', 'true']), 'force' => 'force' === $v];
                                })
                            ->end()
                            ->canBeEnabled()
                            ->children()
                                ->booleanNode('force')->defaultFalse()->end()
                                ->scalarNode('service')->defaultNull()->end()
                            ->end()
                        ->end()
                        ->scalarNode('failed_validation')->defaultValue(Response::HTTP_BAD_REQUEST)->end()
                        ->scalarNode('empty_content')->defaultValue(Response::HTTP_NO_CONTENT)->end()
                        ->booleanNode('serialize_null')->defaultFalse()->end()
                        ->arrayNode('jsonp_handler')
                            ->canBeUnset()
                            ->children()
                                ->scalarNode('callback_param')->defaultValue('callback')->end()
                                ->scalarNode('mime_type')->defaultValue('application/javascript+jsonp')->end()
                            ->end()
                        ->end()
                    ->end()
                ->end()
            ->end();
    }

    private function addBodyListenerSection(ArrayNodeDefinition $rootNode): void
    {
        $decodersDefaultValue = ['json' => 'fos_rest.decoder.json'];
        if (class_exists(XmlEncoder::class)) {
            $decodersDefaultValue['xml'] = 'fos_rest.decoder.xml';
        }
        $rootNode
            ->children()
                ->arrayNode('body_listener')
                    ->fixXmlConfig('decoder', 'decoders')
                    ->addDefaultsIfNotSet()
                    ->canBeUnset()
                    ->canBeEnabled()
                    ->children()
                        ->scalarNode('service')->defaultNull()->end()
                        ->scalarNode('default_format')->defaultNull()->end()
                        ->booleanNode('throw_exception_on_unsupported_content_type')
                            ->defaultFalse()
                        ->end()
                        ->arrayNode('decoders')
                            ->useAttributeAsKey('name')
                            ->defaultValue($decodersDefaultValue)
                            ->prototype('scalar')->end()
                        ->end()
                        ->arrayNode('array_normalizer')
                            ->addDefaultsIfNotSet()
                            ->beforeNormalization()
                                ->ifString()->then(function ($v) {
                                    return ['service' => $v];
                                })
                            ->end()
                            ->children()
                                ->scalarNode('service')->defaultNull()->end()
                                ->booleanNode('forms')->defaultFalse()->end()
                            ->end()
                        ->end()
                    ->end()
                ->end()
            ->end();
    }

    private function addFormatListenerSection(ArrayNodeDefinition $rootNode): void
    {
        $rootNode
            ->children()
                ->arrayNode('format_listener')
                    ->fixXmlConfig('rule', 'rules')
                    ->addDefaultsIfNotSet()
                    ->canBeUnset()
                    ->beforeNormalization()
                        ->ifTrue(function ($v) {
                            // check if we got an assoc array in rules
                            return isset($v['rules'])
                                && is_array($v['rules'])
                                && array_keys($v['rules']) !== range(0, count($v['rules']) - 1);
                        })
                        ->then(function ($v) {
                            $v['rules'] = [$v['rules']];

                            return $v;
                        })
                    ->end()
                    ->canBeEnabled()
                    ->children()
                        ->scalarNode('service')->defaultNull()->end()
                        ->arrayNode('rules')
                            ->performNoDeepMerging()
                            ->prototype('array')
                                ->fixXmlConfig('priority', 'priorities')
                                ->fixXmlConfig('attribute', 'attributes')
                                ->children()
                                    ->scalarNode('path')->defaultNull()->info('URL path info')->end()
                                    ->scalarNode('host')->defaultNull()->info('URL host name')->end()
                                    ->variableNode('methods')->defaultNull()->info('Method for URL')->end()
                                    ->arrayNode('attributes')
                                        ->useAttributeAsKey('name')
                                        ->prototype('variable')->end()
                                    ->end()
                                    ->booleanNode('stop')->defaultFalse()->end()
                                    ->booleanNode('prefer_extension')->defaultTrue()->end()
                                    ->scalarNode('fallback_format')->defaultValue('html')->end()
                                    ->arrayNode('priorities')
                                        ->beforeNormalization()->ifString()->then(function ($v) {
                                            return preg_split('/\s*,\s*/', $v);
                                        })->end()
                                        ->prototype('scalar')->end()
                                    ->end()
                                ->end()
                            ->end()
                        ->end()
                    ->end()
                ->end()
            ->end();
    }

    private function addVersioningSection(ArrayNodeDefinition $rootNode): void
    {
        $rootNode
        ->children()
            ->arrayNode('versioning')
                ->canBeEnabled()
                ->children()
                    ->scalarNode('default_version')->defaultNull()->end()
                    ->arrayNode('resolvers')
                        ->addDefaultsIfNotSet()
                        ->children()
                            ->arrayNode('query')
                                ->canBeDisabled()
                                ->children()
                                    ->scalarNode('parameter_name')->defaultValue('version')->end()
                                ->end()
                            ->end()
                            ->arrayNode('custom_header')
                                ->canBeDisabled()
                                ->children()
                                    ->scalarNode('header_name')->defaultValue('X-Accept-Version')->end()
                                ->end()
                            ->end()
                            ->arrayNode('media_type')
                                ->canBeDisabled()
                                ->children()
                                    ->scalarNode('regex')->defaultValue('/(v|version)=(?P<version>[0-9\.]+)/')->end()
                                ->end()
                            ->end()
                        ->end()
                    ->end()
                    ->arrayNode('guessing_order')
                        ->defaultValue(['query', 'custom_header', 'media_type'])
                        ->validate()
                            ->ifTrue(function ($v) {
                                foreach ($v as $resolver) {
                                    if (!in_array($resolver, ['query', 'custom_header', 'media_type'])) {
                                        return true;
                                    }
                                }
                            })
                            ->thenInvalid('Versioning guessing order can only contain "query", "custom_header", "media_type".')
                        ->end()
                        ->prototype('scalar')->end()
                    ->end()
                ->end()
            ->end()
        ->end();
    }

    private function addExceptionSection(ArrayNodeDefinition $rootNode): void
    {
        $rootNode
            ->children()
                ->arrayNode('exception')
                    ->fixXmlConfig('code', 'codes')
                    ->fixXmlConfig('message', 'messages')
                    ->addDefaultsIfNotSet()
                    ->canBeEnabled()
                    ->validate()
                      ->always()
                      ->then(function ($v) {
                          if (!$v['enabled']) {
                            return $v;
                          }

                          if ($v['exception_listener']) {
                              @trigger_error('Enabling the "fos_rest.exception.exception_listener" option is deprecated since FOSRestBundle 2.8.', E_USER_DEPRECATED);
                          }
                          if ($v['serialize_exceptions']) {
                              @trigger_error('Enabling the "fos_rest.exception.serialize_exceptions" option is deprecated since FOSRestBundle 2.8.', E_USER_DEPRECATED);
                          }

                          return $v;
                      })
                    ->end()
                    ->children()
                        ->booleanNode('map_exception_codes')
                            ->defaultFalse()
                            ->info('Enables an event listener that maps exception codes to response status codes based on the map configured with the "fos_rest.exception.codes" option.')
                        ->end()
                        ->booleanNode('exception_listener')
<<<<<<< HEAD
                            ->defaultValue(false)
                            ->validate()
                                ->ifTrue()
                                ->thenInvalid('only "false" is supported')
                            ->end()
=======
                            ->defaultTrue()
>>>>>>> cc53e997
                        ->end()
                        ->booleanNode('serialize_exceptions')
<<<<<<< HEAD
                            ->defaultValue(false)
                            ->validate()
                                ->ifTrue()
                                ->thenInvalid('only "false" is supported')
                            ->end()
=======
                            ->defaultTrue()
>>>>>>> cc53e997
                        ->end()
                        ->enumNode('flatten_exception_format')
                            ->defaultValue('legacy')
                            ->values(['legacy', 'rfc7807'])
                        ->end()
                        ->booleanNode('serializer_error_renderer')->defaultValue(false)->end()
                        ->arrayNode('codes')
                            ->useAttributeAsKey('name')
                            ->beforeNormalization()
                                ->ifArray()
                                ->then(function (array $items) {
                                    foreach ($items as &$item) {
                                        if (is_int($item)) {
                                            continue;
                                        }

                                        if (!defined(sprintf('%s::%s', Response::class, $item))) {
                                            throw new InvalidConfigurationException(sprintf('Invalid HTTP code in fos_rest.exception.codes, see %s for all valid codes.', Response::class));
                                        }

                                        $item = constant(sprintf('%s::%s', Response::class, $item));
                                    }

                                    return $items;
                                })
                            ->end()
                            ->prototype('integer')->end()

                            ->validate()
                            ->ifArray()
                                ->then(function (array $items) {
                                    foreach ($items as $class => $code) {
                                        $this->testExceptionExists($class);
                                    }

                                    return $items;
                                })
                            ->end()
                        ->end()
                        ->arrayNode('messages')
                            ->useAttributeAsKey('name')
                            ->prototype('boolean')->end()
                            ->validate()
                                ->ifArray()
                                ->then(function (array $items) {
                                    foreach ($items as $class => $nomatter) {
                                        $this->testExceptionExists($class);
                                    }

                                    return $items;
                                })
                            ->end()
                        ->end()
                        ->booleanNode('debug')
                            ->defaultValue($this->debug)
                        ->end()
                    ->end()
                ->end()
            ->end();
    }

    private function testExceptionExists(string $throwable): void
    {
        if (!is_subclass_of($throwable, \Throwable::class)) {
            throw new InvalidConfigurationException(sprintf('FOSRestBundle exception mapper: Could not load class "%s" or the class does not extend from "%s". Most probably this is a configuration problem.', $throwable, \Throwable::class));
        }
    }
}<|MERGE_RESOLUTION|>--- conflicted
+++ resolved
@@ -395,26 +395,18 @@
                             ->info('Enables an event listener that maps exception codes to response status codes based on the map configured with the "fos_rest.exception.codes" option.')
                         ->end()
                         ->booleanNode('exception_listener')
-<<<<<<< HEAD
                             ->defaultValue(false)
                             ->validate()
                                 ->ifTrue()
                                 ->thenInvalid('only "false" is supported')
                             ->end()
-=======
-                            ->defaultTrue()
->>>>>>> cc53e997
                         ->end()
                         ->booleanNode('serialize_exceptions')
-<<<<<<< HEAD
                             ->defaultValue(false)
                             ->validate()
                                 ->ifTrue()
                                 ->thenInvalid('only "false" is supported')
                             ->end()
-=======
-                            ->defaultTrue()
->>>>>>> cc53e997
                         ->end()
                         ->enumNode('flatten_exception_format')
                             ->defaultValue('legacy')

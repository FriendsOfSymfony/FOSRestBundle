<?php

/*
 * This file is part of the FOSRestBundle package.
 *
 * (c) FriendsOfSymfony <http://friendsofsymfony.github.com/>
 *
 * For the full copyright and license information, please view the LICENSE
 * file that was distributed with this source code.
 */

namespace FOS\RestBundle\DependencyInjection;

use Symfony\Component\Config\Definition\Builder\ArrayNodeDefinition;
use Symfony\Component\Config\Definition\Builder\TreeBuilder;
use Symfony\Component\Config\Definition\ConfigurationInterface;
use Symfony\Component\Config\Definition\Exception\InvalidConfigurationException;
use Symfony\Component\HttpFoundation\Response;
use Symfony\Component\OptionsResolver\OptionsResolver;
use Symfony\Component\Serializer\Encoder\XmlEncoder;

/**
 * This class contains the configuration information for the bundle.
 *
 * This information is solely responsible for how the different configuration
 * sections are normalized, and merged.
 *
 * @author Lukas Kahwe Smith <smith@pooteeweet.org>
 *
 * @internal
 */
final class Configuration implements ConfigurationInterface
{
    /**
     * Default debug mode value.
     *
     * @var bool
     */
    private $debug;

    public function __construct(bool $debug)
    {
        $this->debug = $debug;
    }

    public function getConfigTreeBuilder(): TreeBuilder
    {
        $treeBuilder = new TreeBuilder('fos_rest');

        if (method_exists($treeBuilder, 'getRootNode')) {
            $rootNode = $treeBuilder->getRootNode();
        } else {
            $rootNode = $treeBuilder->root('fos_rest');
        }

        $rootNode
            ->children()
                ->scalarNode('disable_csrf_role')->defaultNull()->end()
                ->arrayNode('access_denied_listener')
                    ->canBeEnabled()
                    ->beforeNormalization()
                        ->ifArray()->then(function ($v) {
                            if (!empty($v) && empty($v['formats'])) {
                                unset($v['enabled']);
                                $v = ['enabled' => true, 'formats' => $v];
                            }

                            return $v;
                        })
                    ->end()
                    ->fixXmlConfig('format', 'formats')
                    ->children()
                        ->scalarNode('service')->defaultNull()->end()
                        ->arrayNode('formats')
                            ->useAttributeAsKey('name')
                            ->prototype('boolean')->end()
                        ->end()
                    ->end()
                ->end()
                ->scalarNode('unauthorized_challenge')->defaultNull()->end()
                ->arrayNode('param_fetcher_listener')
                    ->beforeNormalization()
                        ->ifString()
                        ->then(function ($v) {
                            return ['enabled' => in_array($v, ['force', 'true']), 'force' => 'force' === $v];
                        })
                    ->end()
                    ->canBeEnabled()
                    ->children()
                        ->booleanNode('force')->defaultFalse()->end()
                        ->scalarNode('service')->defaultNull()->end()
                    ->end()
                ->end()
                ->scalarNode('cache_dir')->cannotBeEmpty()->defaultValue('%kernel.cache_dir%/fos_rest')->end()
                ->arrayNode('allowed_methods_listener')
                    ->canBeEnabled()
                    ->children()
                        ->scalarNode('service')->defaultNull()->end()
                    ->end()
                ->end()
                ->arrayNode('routing_loader')
                    ->addDefaultsIfNotSet()
                    ->canBeDisabled()
                    ->beforeNormalization()
                        ->ifTrue(function ($v) { return false !== $v; })
                        ->then(function ($v) {
                            @trigger_error('Enabling the route generation feature is deprecated since FOSRestBundle 2.8.', E_USER_DEPRECATED);

                            return $v;
                        })
                    ->end()
                    ->beforeNormalization()
                        ->ifTrue(function ($v) { return is_bool($v); })
                        ->then(function ($v) {
                            return [
                                'enabled' => $v,
                            ];
                        })
                    ->end()
                    ->children()
                        ->scalarNode('default_format')->defaultNull()->end()
                        ->scalarNode('prefix_methods')->defaultTrue()->end()
                        ->scalarNode('include_format')->defaultTrue()->end()
                    ->end()
                ->end()
                ->arrayNode('body_converter')
                    ->canBeEnabled()
                    ->children()
                        ->scalarNode('validate')
                            ->defaultFalse()
                            ->beforeNormalization()
                                ->ifTrue()
                                ->then(function ($value) {
                                    if (!class_exists(OptionsResolver::class)) {
                                        throw new InvalidConfigurationException("'body_converter.validate: true' requires OptionsResolver component installation ( composer require symfony/options-resolver )");
                                    }

                                    return $value;
                                })
                            ->end()
                        ->end()
                        ->scalarNode('validation_errors_argument')->defaultValue('validationErrors')->end()
                    ->end()
                ->end()
                ->arrayNode('service')
                    ->addDefaultsIfNotSet()
                    ->children()
                        ->scalarNode('router')->defaultValue('router')->end()
                        ->scalarNode('templating')
                            ->defaultValue(static function () {
                                @trigger_error('Not setting the "fos_rest.service.templating" configuration option to "null" is deprecated since FOSRestBundle 2.8.', E_USER_DEPRECATED);

                                return 'templating';
                            })
                            ->validate()
                                ->ifTrue(static function ($v) { return $v; })
                                ->then(static function ($v) {
                                    @trigger_error('Not setting the "fos_rest.service.templating" configuration option to "null" is deprecated since FOSRestBundle 2.8.', E_USER_DEPRECATED);

                                    return $v;
                                })
                            ->end()
                        ->end()
                        ->scalarNode('serializer')->defaultNull()->end()
                        ->scalarNode('view_handler')->defaultValue('fos_rest.view_handler.default')->end()
                        ->scalarNode('inflector')
                            ->defaultValue(static function () {
                                @trigger_error('Not setting the "fos_rest.service.inflector" configuration option to "null" is deprecated since FOSRestBundle 2.8.', E_USER_DEPRECATED);

                                return 'fos_rest.inflector.doctrine';
                            })
                            ->defaultValue('fos_rest.inflector.doctrine')
                        ->end()
                        ->scalarNode('validator')->defaultValue('validator')->end()
                    ->end()
                ->end()
                ->arrayNode('serializer')
                    ->addDefaultsIfNotSet()
                    ->children()
                        ->scalarNode('version')->defaultNull()->end()
                        ->arrayNode('groups')
                            ->prototype('scalar')->end()
                        ->end()
                        ->booleanNode('serialize_null')->defaultFalse()->end()
                    ->end()
                ->end()
                ->arrayNode('zone')
                    ->cannotBeOverwritten()
                    ->prototype('array')
                    ->fixXmlConfig('ip')
                    ->children()
                        ->scalarNode('path')
                            ->defaultNull()
                            ->info('use the urldecoded format')
                            ->example('^/path to resource/')
                        ->end()
                        ->scalarNode('host')->defaultNull()->end()
                        ->arrayNode('methods')
                            ->beforeNormalization()->ifString()->then(function ($v) {
                                return preg_split('/\s*,\s*/', $v);
                            })->end()
                            ->prototype('scalar')->end()
                        ->end()
                        ->arrayNode('ips')
                            ->beforeNormalization()->ifString()->then(function ($v) {
                                return array($v);
                            })->end()
                            ->prototype('scalar')->end()
                        ->end()
                    ->end()
                ->end()
            ->end()
        ->end();

        $this->addViewSection($rootNode);
        $this->addExceptionSection($rootNode);
        $this->addBodyListenerSection($rootNode);
        $this->addFormatListenerSection($rootNode);
        $this->addVersioningSection($rootNode);

        return $treeBuilder;
    }

    private function addViewSection(ArrayNodeDefinition $rootNode)
    {
        $rootNode
            ->children()
                ->arrayNode('view')
                    ->fixXmlConfig('format', 'formats')
                    ->fixXmlConfig('mime_type', 'mime_types')
                    ->fixXmlConfig('templating_format', 'templating_formats')
                    ->fixXmlConfig('force_redirect', 'force_redirects')
                    ->addDefaultsIfNotSet()
                    ->children()
                        ->scalarNode('default_engine')
                            ->defaultValue(static function () {
                                @trigger_error('Not setting the "fos_rest.view.default_engine" configuration option to "null" is deprecated since FOSRestBundle 2.8.', E_USER_DEPRECATED);

                                return 'twig';
                            })
                            ->validate()
                                ->ifTrue(static function ($v) { return $v; })
                                ->then(static function ($v) {
                                    @trigger_error('Not setting the "fos_rest.view.default_engine" configuration option to "null" is deprecated since FOSRestBundle 2.8.', E_USER_DEPRECATED);

                                    return $v;
                                })
                            ->end()
                        ->end()
                        ->arrayNode('force_redirects')
                            ->useAttributeAsKey('name')
                            ->defaultValue(['html' => true])
                            ->prototype('boolean')->end()
                        ->end()
                        ->arrayNode('mime_types')
                            ->canBeEnabled()
                            ->beforeNormalization()
                                ->ifArray()->then(function ($v) {
                                    if (!empty($v) && empty($v['formats'])) {
                                        unset($v['enabled']);
                                        $v = ['enabled' => true, 'formats' => $v];
                                    }

                                    return $v;
                                })
                            ->end()
                            ->fixXmlConfig('format', 'formats')
                            ->children()
                                ->scalarNode('service')->defaultNull()->end()
                                ->arrayNode('formats')
                                    ->useAttributeAsKey('name')
                                    ->prototype('array')
                                        ->beforeNormalization()
                                            ->ifString()
                                            ->then(function ($v) { return array($v); })
                                        ->end()
                                        ->prototype('scalar')->end()
                                    ->end()
                                ->end()
                            ->end()
                        ->end()
                        ->arrayNode('formats')
                            ->useAttributeAsKey('name')
                            ->defaultValue(['json' => true, 'xml' => true])
                            ->prototype('boolean')->end()
                        ->end()
                        ->arrayNode('templating_formats')
                            ->setDeprecated('The "%path%.%node%" configuration key has been deprecated in FOSRestBundle 2.8.')
                            ->useAttributeAsKey('name')
                            ->defaultValue(['html' => true])
                            ->prototype('boolean')->end()
                        ->end()
                        ->arrayNode('view_response_listener')
                            ->beforeNormalization()
                                ->ifString()
                                ->then(function ($v) {
                                    return ['enabled' => in_array($v, ['force', 'true']), 'force' => 'force' === $v];
                                })
                            ->end()
                            ->canBeEnabled()
                            ->children()
                                ->booleanNode('force')->defaultFalse()->end()
                                ->scalarNode('service')->defaultNull()->end()
                            ->end()
                        ->end()
                        ->scalarNode('failed_validation')->defaultValue(Response::HTTP_BAD_REQUEST)->end()
                        ->scalarNode('empty_content')->defaultValue(Response::HTTP_NO_CONTENT)->end()
                        ->booleanNode('serialize_null')->defaultFalse()->end()
                        ->arrayNode('jsonp_handler')
                            ->canBeUnset()
                            ->children()
                                ->scalarNode('callback_param')->defaultValue('callback')->end()
                                ->scalarNode('mime_type')->defaultValue('application/javascript+jsonp')->end()
                            ->end()
                        ->end()
                    ->end()
                ->end()
            ->end();
    }

    private function addBodyListenerSection(ArrayNodeDefinition $rootNode)
    {
        $decodersDefaultValue = ['json' => 'fos_rest.decoder.json'];
        if (class_exists(XmlEncoder::class)) {
            $decodersDefaultValue['xml'] = 'fos_rest.decoder.xml';
        }
        $rootNode
            ->children()
                ->arrayNode('body_listener')
                    ->fixXmlConfig('decoder', 'decoders')
                    ->addDefaultsIfNotSet()
                    ->canBeUnset()
                    ->canBeDisabled()
                    ->children()
                        ->scalarNode('service')->defaultNull()->end()
                        ->scalarNode('default_format')->defaultNull()->end()
                        ->booleanNode('throw_exception_on_unsupported_content_type')
                            ->defaultFalse()
                        ->end()
                        ->arrayNode('decoders')
                            ->useAttributeAsKey('name')
                            ->defaultValue($decodersDefaultValue)
                            ->prototype('scalar')->end()
                        ->end()
                        ->arrayNode('array_normalizer')
                            ->addDefaultsIfNotSet()
                            ->beforeNormalization()
                                ->ifString()->then(function ($v) {
                                    return ['service' => $v];
                                })
                            ->end()
                            ->children()
                                ->scalarNode('service')->defaultNull()->end()
                                ->booleanNode('forms')->defaultFalse()->end()
                            ->end()
                        ->end()
                    ->end()
                ->end()
            ->end();
    }

    private function addFormatListenerSection(ArrayNodeDefinition $rootNode)
    {
        $rootNode
            ->children()
                ->arrayNode('format_listener')
                    ->fixXmlConfig('rule', 'rules')
                    ->addDefaultsIfNotSet()
                    ->canBeUnset()
                    ->beforeNormalization()
                        ->ifTrue(function ($v) {
                            // check if we got an assoc array in rules
                            return isset($v['rules'])
                                && is_array($v['rules'])
                                && array_keys($v['rules']) !== range(0, count($v['rules']) - 1);
                        })
                        ->then(function ($v) {
                            $v['rules'] = [$v['rules']];

                            return $v;
                        })
                    ->end()
                    ->canBeEnabled()
                    ->children()
                        ->scalarNode('service')->defaultNull()->end()
                        ->arrayNode('rules')
                            ->performNoDeepMerging()
                            ->prototype('array')
                                ->fixXmlConfig('priority', 'priorities')
                                ->fixXmlConfig('attribute', 'attributes')
                                ->children()
                                    ->scalarNode('path')->defaultNull()->info('URL path info')->end()
                                    ->scalarNode('host')->defaultNull()->info('URL host name')->end()
                                    ->variableNode('methods')->defaultNull()->info('Method for URL')->end()
                                    ->arrayNode('attributes')
                                        ->useAttributeAsKey('name')
                                        ->prototype('variable')->end()
                                    ->end()
                                    ->booleanNode('stop')->defaultFalse()->end()
                                    ->booleanNode('prefer_extension')->defaultTrue()->end()
                                    ->scalarNode('fallback_format')->defaultValue('html')->end()
                                    ->arrayNode('priorities')
                                        ->beforeNormalization()->ifString()->then(function ($v) {
                                            return preg_split('/\s*,\s*/', $v);
                                        })->end()
                                        ->prototype('scalar')->end()
                                    ->end()
                                ->end()
                            ->end()
                        ->end()
                    ->end()
                ->end()
            ->end();
    }

    private function addVersioningSection(ArrayNodeDefinition $rootNode)
    {
        $rootNode
        ->children()
            ->arrayNode('versioning')
                ->canBeEnabled()
                ->children()
                    ->scalarNode('default_version')->defaultNull()->end()
                    ->arrayNode('resolvers')
                        ->addDefaultsIfNotSet()
                        ->children()
                            ->arrayNode('query')
                                ->canBeDisabled()
                                ->children()
                                    ->scalarNode('parameter_name')->defaultValue('version')->end()
                                ->end()
                            ->end()
                            ->arrayNode('custom_header')
                                ->canBeDisabled()
                                ->children()
                                    ->scalarNode('header_name')->defaultValue('X-Accept-Version')->end()
                                ->end()
                            ->end()
                            ->arrayNode('media_type')
                                ->canBeDisabled()
                                ->children()
                                    ->scalarNode('regex')->defaultValue('/(v|version)=(?P<version>[0-9\.]+)/')->end()
                                ->end()
                            ->end()
                        ->end()
                    ->end()
                    ->arrayNode('guessing_order')
                        ->defaultValue(['query', 'custom_header', 'media_type'])
                        ->validate()
                            ->ifTrue(function ($v) {
                                foreach ($v as $resolver) {
                                    if (!in_array($resolver, ['query', 'custom_header', 'media_type'])) {
                                        return true;
                                    }
                                }
                            })
                            ->thenInvalid('Versioning guessing order can only contain "query", "custom_header", "media_type".')
                        ->end()
                        ->prototype('scalar')->end()
                    ->end()
                ->end()
            ->end()
        ->end();
    }

    private function addExceptionSection(ArrayNodeDefinition $rootNode)
    {
        $rootNode
            ->children()
                ->arrayNode('exception')
                    ->fixXmlConfig('code', 'codes')
                    ->fixXmlConfig('message', 'messages')
                    ->addDefaultsIfNotSet()
                    ->canBeEnabled()
                    ->children()
                        ->booleanNode('map_exception_codes')
                            ->defaultFalse()
                            ->info('Enables an event listener that maps exception codes to response status codes based on the map configured with the "fos_rest.exception.codes" option.')
                        ->end()
                        ->booleanNode('exception_listener')
                            ->defaultValue(function () {
                                @trigger_error('Enabling the "fos_rest.exception.exception_listener" option is deprecated since FOSRestBundle 2.8.', E_USER_DEPRECATED);

                                return true;
                            })
                            ->beforeNormalization()
                                ->ifTrue()
                                ->then(function ($v) {
                                    @trigger_error('Enabling the "fos_rest.exception.exception_listener" option is deprecated since FOSRestBundle 2.8.', E_USER_DEPRECATED);

                                    return $v;
                                })
                            ->end()
                        ->end()
                        ->scalarNode('exception_controller')
                            ->defaultNull()
                            ->setDeprecated('The "%path%.%node%" option is deprecated since FOSRestBundle 2.8.')
                        ->end()
                        ->booleanNode('serialize_exceptions')
                            ->defaultValue(function () {
                                @trigger_error('Enabling the "fos_rest.exception.serialize_exceptions" option is deprecated since FOSRestBundle 2.8.', E_USER_DEPRECATED);

                                return true;
                            })
                            ->beforeNormalization()
                                ->ifTrue()
                                ->then(function ($v) {
                                    @trigger_error('Enabling the "fos_rest.exception.serialize_exceptions" option is deprecated since FOSRestBundle 2.8.', E_USER_DEPRECATED);

                                    return $v;
                                })
                            ->end()
                        ->end()
                        ->enumNode('flatten_exception_format')
                            ->defaultValue('legacy')
                            ->values(['legacy', 'rfc7807'])
                        ->end()
                        ->scalarNode('service')
                            ->defaultNull()
                            ->setDeprecated('The "%path%.%node%" option is deprecated since FOSRestBundle 2.8.')
                        ->end()
                        ->arrayNode('codes')
                            ->useAttributeAsKey('name')
                            ->beforeNormalization()
                                ->ifArray()
                                ->then(function (array $items) {
                                    foreach ($items as &$item) {
                                        if (is_int($item)) {
                                            continue;
                                        }

                                        if (!defined(sprintf('%s::%s', Response::class, $item))) {
                                            throw new InvalidConfigurationException(sprintf('Invalid HTTP code in fos_rest.exception.codes, see %s for all valid codes.', Response::class));
                                        }

                                        $item = constant(sprintf('%s::%s', Response::class, $item));
                                    }

                                    return $items;
                                })
                            ->end()
                            ->prototype('integer')->end()

                            ->validate()
                            ->ifArray()
                                ->then(function (array $items) {
                                    foreach ($items as $class => $code) {
                                        $this->testExceptionExists($class);
                                    }

                                    return $items;
                                })
                            ->end()
                        ->end()
                        ->arrayNode('messages')
                            ->useAttributeAsKey('name')
                            ->prototype('boolean')->end()
                            ->validate()
                                ->ifArray()
                                ->then(function (array $items) {
                                    foreach ($items as $class => $nomatter) {
                                        $this->testExceptionExists($class);
                                    }

                                    return $items;
                                })
                            ->end()
                        ->end()
                        ->booleanNode('debug')
                            ->defaultValue($this->debug)
                        ->end()
                    ->end()
                ->end()
            ->end();
    }

<<<<<<< HEAD
    private function testExceptionExists(string $exception)
    {
        if (!is_subclass_of($exception, \Exception::class) && !is_a($exception, \Exception::class, true)) {
            throw new InvalidConfigurationException(sprintf('FOSRestBundle exception mapper: Could not load class "%s" or the class does not extend from "%s". Most probably this is a configuration problem.', $exception, \Exception::class));
=======
    /**
     * Checks if an exception is loadable.
     *
     * @param string $exception Class to test
     *
     * @throws InvalidConfigurationException if the class was not found
     */
    private function testExceptionExists($throwable)
    {
        if (!is_subclass_of($throwable, \Throwable::class)) {
            throw new InvalidConfigurationException("FOSRestBundle exception mapper: Could not load class '$throwable' or the class does not extend from '\\Throwable'. Most probably this is a configuration problem.");
>>>>>>> 3d8501db
        }
    }
}<|MERGE_RESOLUTION|>--- conflicted
+++ resolved
@@ -574,24 +574,10 @@
             ->end();
     }
 
-<<<<<<< HEAD
-    private function testExceptionExists(string $exception)
-    {
-        if (!is_subclass_of($exception, \Exception::class) && !is_a($exception, \Exception::class, true)) {
-            throw new InvalidConfigurationException(sprintf('FOSRestBundle exception mapper: Could not load class "%s" or the class does not extend from "%s". Most probably this is a configuration problem.', $exception, \Exception::class));
-=======
-    /**
-     * Checks if an exception is loadable.
-     *
-     * @param string $exception Class to test
-     *
-     * @throws InvalidConfigurationException if the class was not found
-     */
-    private function testExceptionExists($throwable)
+    private function testExceptionExists(string $throwable)
     {
         if (!is_subclass_of($throwable, \Throwable::class)) {
-            throw new InvalidConfigurationException("FOSRestBundle exception mapper: Could not load class '$throwable' or the class does not extend from '\\Throwable'. Most probably this is a configuration problem.");
->>>>>>> 3d8501db
+            throw new InvalidConfigurationException(sprintf('FOSRestBundle exception mapper: Could not load class "%s" or the class does not extend from "%s". Most probably this is a configuration problem.', $throwable, \Throwable::class));
         }
     }
 }
--- conflicted
+++ resolved
@@ -19,12 +19,8 @@
 use Symfony\Component\DependencyInjection\ChildDefinition;
 use Symfony\Component\DependencyInjection\Compiler\ServiceLocatorTagPass;
 use Symfony\Component\DependencyInjection\ContainerBuilder;
-<<<<<<< HEAD
-=======
 use Symfony\Component\DependencyInjection\ContainerInterface;
 use Symfony\Component\DependencyInjection\Definition;
-use Symfony\Component\DependencyInjection\DefinitionDecorator;
->>>>>>> 8a799408
 use Symfony\Component\DependencyInjection\Loader\XmlFileLoader;
 use Symfony\Component\DependencyInjection\Reference;
 use Symfony\Component\Form\Extension\Core\Type\FormType;
@@ -336,18 +332,6 @@
                 ->replaceArgument(1, $config['exception']['debug']);
             $container->getDefinition('fos_rest.serializer.flatten_exception_normalizer')
                 ->replaceArgument(2, 'rfc7807' === $config['exception']['flatten_exception_format']);
-<<<<<<< HEAD
-=======
-
-            if ($config['exception']['serialize_exceptions']) {
-                $container->getDefinition('fos_rest.serializer.exception_normalizer.jms')
-                    ->replaceArgument(1, $config['exception']['debug']);
-                $container->getDefinition('fos_rest.serializer.exception_normalizer.symfony')
-                    ->replaceArgument(1, $config['exception']['debug']);
-            } else {
-                $container->removeDefinition('fos_rest.serializer.exception_normalizer.jms');
-                $container->removeDefinition('fos_rest.serializer.exception_normalizer.symfony');
-            }
 
             if ($config['exception']['serializer_error_renderer']) {
                 $format = new Definition();
@@ -370,7 +354,6 @@
                     ]);
                 $container->setAlias('error_renderer.serializer', 'fos_rest.error_renderer.serializer');
             }
->>>>>>> 8a799408
         }
     }
 

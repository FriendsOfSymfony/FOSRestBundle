--- conflicted
+++ resolved
@@ -59,17 +59,6 @@
             if (null !== $service) {
                 if ('view_handler' === $key) {
                     $container->setAlias('fos_rest.'.$key, new Alias($service, true));
-<<<<<<< HEAD
-=======
-                } elseif (in_array($key, ['inflector', 'router', 'templating'], true)) {
-                    $alias = new Alias($service);
-
-                    if (method_exists($alias, 'setDeprecated')) {
-                        $alias->setDeprecated(true, 'The "%alias_id%" service alias is deprecated since FOSRestBundle 2.8.');
-                    }
-
-                    $container->setAlias('fos_rest.'.$key, $alias);
->>>>>>> 66670963
                 } else {
                     $container->setAlias('fos_rest.'.$key, $service);
                 }
@@ -133,16 +122,7 @@
 
             $container->getDefinition('fos_rest.decoder_provider')->replaceArgument(1, $config['body_listener']['decoders']);
 
-<<<<<<< HEAD
-            $decoderServicesMap = array();
-=======
-            if (class_exists(ServiceLocatorTagPass::class)) {
-                $decoderServicesMap = [];
-
-                foreach ($config['body_listener']['decoders'] as $id) {
-                    $decoderServicesMap[$id] = new Reference($id);
-                }
->>>>>>> 66670963
+            $decoderServicesMap = [];
 
             foreach ($config['body_listener']['decoders'] as $id) {
                 $decoderServicesMap[$id] = new Reference($id);
@@ -404,29 +384,17 @@
         }
     }
 
-<<<<<<< HEAD
-    private function createZoneRequestMatcher(ContainerBuilder $container, ?string $path = null, ?string $host = null, array $methods = array(), array $ips = null): Reference
-=======
-    private function createZoneRequestMatcher(ContainerBuilder $container, $path = null, $host = null, $methods = [], $ip = null)
->>>>>>> 66670963
+    private function createZoneRequestMatcher(ContainerBuilder $container, ?string $path = null, ?string $host = null, array $methods = [], array $ips = null): Reference
     {
         if ($methods) {
             $methods = array_map('strtoupper', (array) $methods);
         }
 
-<<<<<<< HEAD
-        $serialized = serialize(array($path, $host, $methods, $ips));
+        $serialized = serialize([$path, $host, $methods, $ips]);
         $id = 'fos_rest.zone_request_matcher.'.md5($serialized).sha1($serialized);
 
         // only add arguments that are necessary
-        $arguments = array($path, $host, $methods, $ips);
-=======
-        $serialized = serialize([$path, $host, $methods, $ip]);
-        $id = 'fos_rest.zone_request_matcher.'.md5($serialized).sha1($serialized);
-
-        // only add arguments that are necessary
-        $arguments = [$path, $host, $methods, $ip];
->>>>>>> 66670963
+        $arguments = [$path, $host, $methods, $ips];
         while (count($arguments) > 0 && !end($arguments)) {
             array_pop($arguments);
         }

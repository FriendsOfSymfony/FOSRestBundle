--- conflicted
+++ resolved
@@ -92,12 +92,7 @@
             $service = $container->getDefinition('fos_rest.access_denied_listener');
 
             if (!empty($config['access_denied_listener']['service'])) {
-<<<<<<< HEAD
-                $service->clearTag('kernel.event_listener');
-=======
-                $service = $container->getDefinition('fos_rest.access_denied_listener');
                 $service->clearTag('kernel.event_subscriber');
->>>>>>> d6cbe3d6
             }
 
             $service->replaceArgument(0, $config['access_denied_listener']['formats']);

<?php

/*
 * This file is part of the FOSRestBundle package.
 *
 * (c) FriendsOfSymfony <http://friendsofsymfony.github.com/>
 *
 * For the full copyright and license information, please view the LICENSE
 * file that was distributed with this source code.
 */

namespace FOS\RestBundle\DependencyInjection;

use Symfony\Component\Config\FileLocator;
use Symfony\Component\DependencyInjection\ContainerBuilder;
use Symfony\Component\DependencyInjection\DefinitionDecorator;
use Symfony\Component\DependencyInjection\Loader\XmlFileLoader;
use Symfony\Component\DependencyInjection\Reference;
use Symfony\Component\HttpKernel\DependencyInjection\Extension;
use Symfony\Component\HttpFoundation\Response;

class FOSRestExtension extends Extension
{
    /**
     * Loads the services based on your application configuration.
     *
     * @param array            $configs
     * @param ContainerBuilder $container
     *
     * @throws \InvalidArgumentException
     * @throws \LogicException
     */
    public function load(array $configs, ContainerBuilder $container)
    {
        $config = $this->processConfiguration(new Configuration(), $configs);

        $loader = new XmlFileLoader($container, new FileLocator(__DIR__.'/../Resources/config'));
        $loader->load('context_adapters.xml');
        $loader->load('view.xml');
        $loader->load('routing.xml');
        $loader->load('request.xml');
        $loader->load('serializer.xml');

        $container->getDefinition('fos_rest.routing.loader.controller')->replaceArgument(4, $config['routing_loader']['default_format']);
        $container->getDefinition('fos_rest.routing.loader.yaml_collection')->replaceArgument(4, $config['routing_loader']['default_format']);
        $container->getDefinition('fos_rest.routing.loader.xml_collection')->replaceArgument(4, $config['routing_loader']['default_format']);

        $container->getDefinition('fos_rest.routing.loader.yaml_collection')->replaceArgument(2, $config['routing_loader']['include_format']);
        $container->getDefinition('fos_rest.routing.loader.xml_collection')->replaceArgument(2, $config['routing_loader']['include_format']);
        $container->getDefinition('fos_rest.routing.loader.reader.action')->replaceArgument(3, $config['routing_loader']['include_format']);

        // The validator service alias is only set if validation is enabled for the request body converter
        $validator = $config['service']['validator'];
        unset($config['service']['validator']);

        foreach ($config['service'] as $key => $service) {
            if (null !== $service) {
                $container->setAlias('fos_rest.'.$key, $service);
            }
        }

        $this->loadForm($config, $loader, $container);
        $this->loadException($config, $loader, $container);
        $this->loadBodyConverter($config, $validator, $loader, $container);
        $this->loadView($config, $loader, $container);

        $this->loadBodyListener($config, $loader, $container);
        $this->loadFormatListener($config, $loader, $container);
        $this->loadVersioning($config, $loader, $container);
        $this->loadParamFetcherListener($config, $loader, $container);
        $this->loadAllowedMethodsListener($config, $loader, $container);
        $this->loadAccessDeniedListener($config, $loader, $container);
        $this->loadZoneMatcherListener($config, $loader, $container);

        // Needs RequestBodyParamConverter and View Handler loaded.
        $this->loadSerializer($config, $container);
    }

    private function loadForm(array $config, XmlFileLoader $loader, ContainerBuilder $container)
    {
        if (!empty($config['disable_csrf_role'])) {
            $loader->load('forms.xml');
            $container->getDefinition('fos_rest.form.extension.csrf_disable')->replaceArgument(1, $config['disable_csrf_role']);
        }
    }

    private function loadAccessDeniedListener(array $config, XmlFileLoader $loader, ContainerBuilder $container)
    {
        if ($config['access_denied_listener']['enabled'] && !empty($config['access_denied_listener']['formats'])) {
            $loader->load('access_denied_listener.xml');

            $service = $container->getDefinition('fos_rest.access_denied_listener');

            if (!empty($config['access_denied_listener']['service'])) {
                $service->clearTag('kernel.event_listener');
            }

            $service->replaceArgument(0, $config['access_denied_listener']['formats']);
            $service->replaceArgument(1, $config['unauthorized_challenge']);
        }
    }

<<<<<<< HEAD
    private function loadAllowedMethodsListener(array $config, XmlFileLoader $loader, ContainerBuilder $container)
=======
    /**
     * @internal
     */
    public function loadAllowedMethodsListener(array $config, XmlFileLoader $loader, ContainerBuilder $container)
>>>>>>> 09a39f2f
    {
        if ($config['allowed_methods_listener']['enabled']) {
            if (!empty($config['allowed_methods_listener']['service'])) {
                $service = $container->getDefinition('fos_rest.allowed_methods_listener');
                $service->clearTag('kernel.event_listener');
            }

            $loader->load('allowed_methods_listener.xml');

            $container->getDefinition('fos_rest.allowed_methods_loader')->replaceArgument(1, $config['cache_dir']);
        }
    }

    private function loadBodyListener(array $config, XmlFileLoader $loader, ContainerBuilder $container)
    {
        if ($config['body_listener']['enabled']) {
            $loader->load('body_listener.xml');

            $service = $container->getDefinition('fos_rest.body_listener');

            if (!empty($config['body_listener']['service'])) {
                $service->clearTag('kernel.event_listener');
            }

            $service->replaceArgument(1, $config['body_listener']['throw_exception_on_unsupported_content_type']);
            $service->addMethodCall('setDefaultFormat', array($config['body_listener']['default_format']));

            $container->getDefinition('fos_rest.decoder_provider')->replaceArgument(1, $config['body_listener']['decoders']);

            $arrayNormalizer = $config['body_listener']['array_normalizer'];

            if (null !== $arrayNormalizer['service']) {
                $bodyListener = $container->getDefinition('fos_rest.body_listener');
                $bodyListener->addArgument(new Reference($arrayNormalizer['service']));
                $bodyListener->addArgument($arrayNormalizer['forms']);
            }
        }
    }

    private function loadFormatListener(array $config, XmlFileLoader $loader, ContainerBuilder $container)
    {
        if ($config['format_listener']['enabled'] && !empty($config['format_listener']['rules'])) {
            $loader->load('format_listener.xml');

            if (!empty($config['format_listener']['service'])) {
                $service = $container->getDefinition('fos_rest.format_listener');
                $service->clearTag('kernel.event_listener');
            }

            foreach ($config['format_listener']['rules'] as &$rule) {
                if (!isset($rule['exception_fallback_format'])) {
                    $rule['exception_fallback_format'] = $rule['fallback_format'];
                }
            }

            $container->setParameter(
                'fos_rest.format_listener.rules',
                $config['format_listener']['rules']
            );
        }
    }

    private function loadVersioning(array $config, XmlFileLoader $loader, ContainerBuilder $container)
    {
        if ($config['versioning']['enabled'] || $config['format_listener']['media_type']['enabled']) {
            $loader->load('versioning.xml');

            $versionListener = $container->getDefinition('fos_rest.version_listener');
            $versionListener->replaceArgument(2, $config['versioning']['default_version']);

            // BC FOSRestBundle < 1.8, to be removed in 2.0
            if ($config['format_listener']['media_type']['enabled'] && !empty($config['format_listener']['media_type']['version_regex'])) {
                @trigger_error('The format_listener.media_type section of the FOSRestBundle configuration is deprecated since 1.8 and will be removed in 2.0. Use versioning instead.', E_USER_DEPRECATED);

<<<<<<< HEAD
            if ($config['view']['mime_types']['enabled']) {
                $container->getDefinition('fos_rest.format_negotiator')->replaceArgument(1, $config['view']['mime_types']['formats']);
            }
        }
    }
=======
                $container->setParameter(
                    'fos_rest.format_listener.media_type.version_regex',
                    $config['format_listener']['media_type']['version_regex']
                );
                $versionListener->addMethodCall('setRegex', array($config['format_listener']['media_type']['version_regex']));
>>>>>>> 09a39f2f

    private function loadVersioning(array $config, XmlFileLoader $loader, ContainerBuilder $container)
    {
        if (!empty($config['versioning']['enabled'])) {
            $loader->load('versioning.xml');

            $versionListener = $container->getDefinition('fos_rest.versioning.listener');
            $versionListener->replaceArgument(2, $config['versioning']['default_version']);

            $resolvers = [];
            if ($config['versioning']['resolvers']['query']['enabled']) {
                $resolvers['query'] = $container->getDefinition('fos_rest.versioning.query_parameter_resolver');
                $resolvers['query']->replaceArgument(0, $config['versioning']['resolvers']['query']['parameter_name']);
            }
            if ($config['versioning']['resolvers']['custom_header']['enabled']) {
                $resolvers['custom_header'] = $container->getDefinition('fos_rest.versioning.header_resolver');
                $resolvers['custom_header']->replaceArgument(0, $config['versioning']['resolvers']['custom_header']['header_name']);
            }
            if ($config['versioning']['resolvers']['media_type']['enabled']) {
                $resolvers['media_type'] = $container->getDefinition('fos_rest.versioning.media_type_resolver');
                $resolvers['media_type']->replaceArgument(0, $config['versioning']['resolvers']['media_type']['regex']);
            }

            $chainResolver = $container->getDefinition('fos_rest.versioning.chain_resolver');
            foreach ($config['versioning']['guessing_order'] as $resolver) {
                if (isset($resolvers[$resolver])) {
                    $chainResolver->addMethodCall('addResolver', [$resolvers[$resolver]]);
                }
<<<<<<< HEAD
=======
            }

            $resolvers = array();
            if ($config['versioning']['resolvers']['query']['enabled']) {
                $resolvers['query'] = $container->getDefinition('fos_rest.versioning.query_parameter_resolver');
                $resolvers['query']->replaceArgument(0, $config['versioning']['resolvers']['query']['parameter_name']);
            }
            if ($config['versioning']['resolvers']['custom_header']['enabled']) {
                $resolvers['custom_header'] = $container->getDefinition('fos_rest.versioning.header_resolver');
                $resolvers['custom_header']->replaceArgument(0, $config['versioning']['resolvers']['custom_header']['header_name']);
            }
            if ($config['versioning']['resolvers']['media_type']['enabled']) {
                $resolvers['media_type'] = $container->getDefinition('fos_rest.versioning.media_type_resolver');
                $resolvers['media_type']->replaceArgument(0, $config['versioning']['resolvers']['media_type']['regex']);
            }

            $chainResolver = $container->getDefinition('fos_rest.versioning.chain_resolver');
            foreach ($config['versioning']['guessing_order'] as $resolver) {
                if (isset($resolvers[$resolver])) {
                    $chainResolver->addMethodCall('addResolver', array($resolvers[$resolver]));
                }
>>>>>>> 09a39f2f
            }
        }
    }

    private function loadParamFetcherListener(array $config, XmlFileLoader $loader, ContainerBuilder $container)
    {
        if ($config['param_fetcher_listener']['enabled']) {
            $loader->load('param_fetcher_listener.xml');

            if (!empty($config['param_fetcher_listener']['service'])) {
                $service = $container->getDefinition('fos_rest.param_fetcher_listener');
                $service->clearTag('kernel.event_listener');
            }

            if ($config['param_fetcher_listener']['force']) {
                $container->getDefinition('fos_rest.param_fetcher_listener')->replaceArgument(1, true);
            }
        }
    }

    private function loadBodyConverter(array $config, $validator, XmlFileLoader $loader, ContainerBuilder $container)
    {
        if (empty($config['body_converter'])) {
            return;
        }

        if (!empty($config['body_converter']['enabled'])) {
            $loader->load('request_body_param_converter.xml');

            if (!empty($config['body_converter']['validation_errors_argument'])) {
                $container->getDefinition('fos_rest.converter.request_body')->replaceArgument(4, $config['body_converter']['validation_errors_argument']);
            }
        }

        if (!empty($config['body_converter']['validate'])) {
            $container->setAlias('fos_rest.validator', $validator);
        }
    }

    private function loadView(array $config, XmlFileLoader $loader, ContainerBuilder $container)
    {
        if (!empty($config['view']['exception_wrapper_handler'])) {
            $container->setAlias('fos_rest.view.exception_wrapper_handler', $config['view']['exception_wrapper_handler']);
        }

        if (!empty($config['view']['jsonp_handler'])) {
            $handler = new DefinitionDecorator($config['service']['view_handler']);
            $handler->setPublic(true);

            $jsonpHandler = new Reference('fos_rest.view_handler.jsonp');
            $handler->addMethodCall('registerHandler', ['jsonp', [$jsonpHandler, 'createResponse']]);
            $container->setDefinition('fos_rest.view_handler', $handler);

            $container->getDefinition('fos_rest.view_handler.jsonp')->replaceArgument(0, $config['view']['jsonp_handler']['callback_param']);

            if (empty($config['view']['mime_types']['jsonp'])) {
                $config['view']['mime_types']['jsonp'] = $config['view']['jsonp_handler']['mime_type'];
            }
        }

        if ($config['view']['mime_types']['enabled']) {
            $loader->load('mime_type_listener.xml');

            if (!empty($config['mime_type_listener']['service'])) {
                $service = $container->getDefinition('fos_rest.mime_type_listener');
                $service->clearTag('kernel.event_listener');
            }

            $container->getDefinition('fos_rest.mime_type_listener')->replaceArgument(0, $config['view']['mime_types']);
        }

        if ($config['view']['view_response_listener']['enabled']) {
            $loader->load('view_response_listener.xml');
            $service = $container->getDefinition('fos_rest.view_response_listener');

            if (!empty($config['view_response_listener']['service'])) {
                $service->clearTag('kernel.event_listener');
            }

            $service->replaceArgument(1, $config['view']['view_response_listener']['force']);
        }

        $formats = [];
        foreach ($config['view']['formats'] as $format => $enabled) {
            if ($enabled) {
                $formats[$format] = false;
            }
        }
        foreach ($config['view']['templating_formats'] as $format => $enabled) {
            if ($enabled) {
                $formats[$format] = true;
            }
        }

        $container->getDefinition('fos_rest.routing.loader.yaml_collection')->replaceArgument(3, $formats);
        $container->getDefinition('fos_rest.routing.loader.xml_collection')->replaceArgument(3, $formats);
        $container->getDefinition('fos_rest.routing.loader.reader.action')->replaceArgument(4, $formats);

        foreach ($config['view']['force_redirects'] as $format => $code) {
            if (true === $code) {
                $config['view']['force_redirects'][$format] = Response::HTTP_FOUND;
            }
        }

        if (!is_numeric($config['view']['failed_validation'])) {
            $config['view']['failed_validation'] = constant('\Symfony\Component\HttpFoundation\Response::'.$config['view']['failed_validation']);
        }

        $defaultViewHandler = $container->getDefinition('fos_rest.view_handler.default');
        $defaultViewHandler->replaceArgument(5, $formats);
        $defaultViewHandler->replaceArgument(6, $config['view']['failed_validation']);

        if (!is_numeric($config['view']['empty_content'])) {
            $config['view']['empty_content'] = constant('\Symfony\Component\HttpFoundation\Response::'.$config['view']['empty_content']);
        }

        $defaultViewHandler->replaceArgument(7, $config['view']['empty_content']);
        $defaultViewHandler->replaceArgument(8, $config['view']['serialize_null']);
        $defaultViewHandler->replaceArgument(9, $config['view']['force_redirects']);
        $defaultViewHandler->replaceArgument(10, $config['view']['default_engine']);
    }

    private function loadException(array $config, XmlFileLoader $loader, ContainerBuilder $container)
    {
        if ($config['exception']['enabled']) {
            $loader->load('exception_listener.xml');

            if (!empty($config['exception']['service'])) {
                $service = $container->getDefinition('fos_rest.exception_listener');
                $service->clearTag('kernel.event_listener');
            }

            if ($config['exception']['exception_controller']) {
                $container->getDefinition('fos_rest.exception_listener')->replaceArgument(0, $config['exception']['exception_controller']);
            } elseif (isset($container->getParameter('kernel.bundles')['TwigBundle'])) {
                $container->getDefinition('fos_rest.exception_listener')->replaceArgument(0, 'fos_rest.exception.twig_controller:showAction');
            }

            if ($config['view']['mime_types']['enabled']) {
                $container->getDefinition('fos_rest.exception_format_negotiator')->replaceArgument(1, $config['view']['mime_types']['formats']);
            }

            $exceptionController = $container->getDefinition('fos_rest.exception.controller');
            $exceptionController->replaceArgument(3, $config['exception']['codes']);
            $exceptionController->replaceArgument(4, $config['exception']['messages']);
        }

        foreach ($config['exception']['codes'] as $exception => $code) {
            if (!is_numeric($code)) {
                $config['exception']['codes'][$exception] = constant("\Symfony\Component\HttpFoundation\Response::$code");
            }

            $this->testExceptionExists($exception);
        }

        foreach ($config['exception']['messages'] as $exception => $message) {
            $this->testExceptionExists($exception);
        }
    }

    private function loadSerializer(array $config, ContainerBuilder $container)
    {
        $bodyConverter = $container->hasDefinition('fos_rest.converter.request_body') ? $container->getDefinition('fos_rest.converter.request_body') : null;
        $viewHandler = $container->getDefinition('fos_rest.view_handler.default');

        if (!empty($config['serializer']['version'])) {
            if ($bodyConverter) {
                $bodyConverter->replaceArgument(2, $config['serializer']['version']);
            }
            $viewHandler->addMethodCall('setExclusionStrategyVersion', array($config['serializer']['version']));
        }

        if (!empty($config['serializer']['groups'])) {
            if ($bodyConverter) {
                $bodyConverter->replaceArgument(1, $config['serializer']['groups']);
            }
            $viewHandler->addMethodCall('setExclusionStrategyGroups', array($config['serializer']['groups']));
        }

        $viewHandler->addMethodCall('setSerializeNullStrategy', array($config['serializer']['serialize_null']));
    }

    private function loadZoneMatcherListener(array $config, XmlFileLoader $loader, ContainerBuilder $container)
    {
        if (!empty($config['zone'])) {
            $loader->load('zone_matcher_listener.xml');
            $zoneMatcherListener = $container->getDefinition('fos_rest.zone_matcher_listener');

            foreach ($config['zone'] as $zone) {
                $matcher = $this->createZoneRequestMatcher($container,
                    $zone['path'],
                    $zone['host'],
                    $zone['methods'],
                    $zone['ips']
                );

                $zoneMatcherListener->addMethodCall('addRequestMatcher', array($matcher));
            }
        }
    }

    private function createZoneRequestMatcher(ContainerBuilder $container, $path = null, $host = null, $methods = array(), $ip = null)
    {
        if ($methods) {
            $methods = array_map('strtoupper', (array) $methods);
        }

        $serialized = serialize(array($path, $host, $methods, $ip));
        $id = 'fos_rest.zone_request_matcher.'.md5($serialized).sha1($serialized);

        // only add arguments that are necessary
        $arguments = array($path, $host, $methods, $ip);
        while (count($arguments) > 0 && !end($arguments)) {
            array_pop($arguments);
        }

        $container
            ->setDefinition($id, new DefinitionDecorator('fos_rest.zone_request_matcher'))
            ->setArguments($arguments)
        ;

        return new Reference($id);
    }

    /**
     * Checks if an exception is loadable.
     *
     * @param string $exception Class to test
     *
     * @throws \InvalidArgumentException if the class was not found.
     */
    private function testExceptionExists($exception)
    {
        if (!is_subclass_of($exception, \Exception::class) && !is_a($exception, \Exception::class, true)) {
            throw new \InvalidArgumentException("FOSRestBundle exception mapper: Could not load class '$exception' or the class does not extend from '\Exception'. Most probably this is a configuration problem.");
        }
    }
}<|MERGE_RESOLUTION|>--- conflicted
+++ resolved
@@ -35,7 +35,6 @@
         $config = $this->processConfiguration(new Configuration(), $configs);
 
         $loader = new XmlFileLoader($container, new FileLocator(__DIR__.'/../Resources/config'));
-        $loader->load('context_adapters.xml');
         $loader->load('view.xml');
         $loader->load('routing.xml');
         $loader->load('request.xml');
@@ -100,14 +99,7 @@
         }
     }
 
-<<<<<<< HEAD
     private function loadAllowedMethodsListener(array $config, XmlFileLoader $loader, ContainerBuilder $container)
-=======
-    /**
-     * @internal
-     */
-    public function loadAllowedMethodsListener(array $config, XmlFileLoader $loader, ContainerBuilder $container)
->>>>>>> 09a39f2f
     {
         if ($config['allowed_methods_listener']['enabled']) {
             if (!empty($config['allowed_methods_listener']['service'])) {
@@ -167,34 +159,12 @@
                 'fos_rest.format_listener.rules',
                 $config['format_listener']['rules']
             );
-        }
-    }
-
-    private function loadVersioning(array $config, XmlFileLoader $loader, ContainerBuilder $container)
-    {
-        if ($config['versioning']['enabled'] || $config['format_listener']['media_type']['enabled']) {
-            $loader->load('versioning.xml');
-
-            $versionListener = $container->getDefinition('fos_rest.version_listener');
-            $versionListener->replaceArgument(2, $config['versioning']['default_version']);
-
-            // BC FOSRestBundle < 1.8, to be removed in 2.0
-            if ($config['format_listener']['media_type']['enabled'] && !empty($config['format_listener']['media_type']['version_regex'])) {
-                @trigger_error('The format_listener.media_type section of the FOSRestBundle configuration is deprecated since 1.8 and will be removed in 2.0. Use versioning instead.', E_USER_DEPRECATED);
-
-<<<<<<< HEAD
+
             if ($config['view']['mime_types']['enabled']) {
                 $container->getDefinition('fos_rest.format_negotiator')->replaceArgument(1, $config['view']['mime_types']['formats']);
             }
         }
     }
-=======
-                $container->setParameter(
-                    'fos_rest.format_listener.media_type.version_regex',
-                    $config['format_listener']['media_type']['version_regex']
-                );
-                $versionListener->addMethodCall('setRegex', array($config['format_listener']['media_type']['version_regex']));
->>>>>>> 09a39f2f
 
     private function loadVersioning(array $config, XmlFileLoader $loader, ContainerBuilder $container)
     {
@@ -223,30 +193,6 @@
                 if (isset($resolvers[$resolver])) {
                     $chainResolver->addMethodCall('addResolver', [$resolvers[$resolver]]);
                 }
-<<<<<<< HEAD
-=======
-            }
-
-            $resolvers = array();
-            if ($config['versioning']['resolvers']['query']['enabled']) {
-                $resolvers['query'] = $container->getDefinition('fos_rest.versioning.query_parameter_resolver');
-                $resolvers['query']->replaceArgument(0, $config['versioning']['resolvers']['query']['parameter_name']);
-            }
-            if ($config['versioning']['resolvers']['custom_header']['enabled']) {
-                $resolvers['custom_header'] = $container->getDefinition('fos_rest.versioning.header_resolver');
-                $resolvers['custom_header']->replaceArgument(0, $config['versioning']['resolvers']['custom_header']['header_name']);
-            }
-            if ($config['versioning']['resolvers']['media_type']['enabled']) {
-                $resolvers['media_type'] = $container->getDefinition('fos_rest.versioning.media_type_resolver');
-                $resolvers['media_type']->replaceArgument(0, $config['versioning']['resolvers']['media_type']['regex']);
-            }
-
-            $chainResolver = $container->getDefinition('fos_rest.versioning.chain_resolver');
-            foreach ($config['versioning']['guessing_order'] as $resolver) {
-                if (isset($resolvers[$resolver])) {
-                    $chainResolver->addMethodCall('addResolver', array($resolvers[$resolver]));
-                }
->>>>>>> 09a39f2f
             }
         }
     }

--- conflicted
+++ resolved
@@ -8,13 +8,9 @@
 
         <service id="fos_rest.normalizer.camel_keys" class="FOS\RestBundle\Normalizer\CamelKeysNormalizer" />
 
-<<<<<<< HEAD
-        <service id="fos_rest.decoder.json" class="FOS\RestBundle\Decoder\JsonDecoder" />
-=======
         <service id="fos_rest.normalizer.camel_keys_with_leading_underscore" class="FOS\RestBundle\Normalizer\CamelKeysNormalizerWithLeadingUnderscore" />
 
-        <service id="fos_rest.decoder.json" class="%fos_rest.decoder.json.class%" />
->>>>>>> 2666f11b
+        <service id="fos_rest.decoder.json" class="FOS\RestBundle\Decoder\JsonDecoder" />
 
         <service id="fos_rest.decoder.jsontoform" class="FOS\RestBundle\Decoder\JsonToFormDecoder" />
 

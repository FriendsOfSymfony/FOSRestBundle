<?xml version="1.0" ?>

<container xmlns="http://symfony.com/schema/dic/services"
    xmlns:xsi="http://www.w3.org/2001/XMLSchema-instance"
    xsi:schemaLocation="http://symfony.com/schema/dic/services http://symfony.com/schema/dic/services/services-1.0.xsd">

    <services>

        <service id="fos_rest.format_listener" class="FOS\RestBundle\EventListener\FormatListener">
            <tag name="kernel.event_listener" event="kernel.request" method="onKernelRequest" priority="34" />
            <argument type="service" id="fos_rest.format_negotiator" />
        </service>
<<<<<<< HEAD

        <service id="fos_rest.format_negotiator" class="FOS\RestBundle\Negotiation\FormatNegotiator">
            <argument type="service" id="request_stack" />
            <argument type="collection" /> <!-- mime types -->
        </service>

        <service id="fos_rest.format_request_matcher" class="Symfony\Component\HttpFoundation\RequestMatcher" public="false" />

=======
        
>>>>>>> 91869789
    </services>
</container><|MERGE_RESOLUTION|>--- conflicted
+++ resolved
@@ -10,7 +10,6 @@
             <tag name="kernel.event_listener" event="kernel.request" method="onKernelRequest" priority="34" />
             <argument type="service" id="fos_rest.format_negotiator" />
         </service>
-<<<<<<< HEAD
 
         <service id="fos_rest.format_negotiator" class="FOS\RestBundle\Negotiation\FormatNegotiator">
             <argument type="service" id="request_stack" />
@@ -18,9 +17,5 @@
         </service>
 
         <service id="fos_rest.format_request_matcher" class="Symfony\Component\HttpFoundation\RequestMatcher" public="false" />
-
-=======
-        
->>>>>>> 91869789
     </services>
 </container>
<?xml version="1.0" ?>

<container xmlns="http://symfony.com/schema/dic/services"
    xmlns:xsi="http://www.w3.org/2001/XMLSchema-instance"
    xsi:schemaLocation="http://symfony.com/schema/dic/services http://symfony.com/schema/dic/services/services-1.0.xsd">

    <services>

        <service id="fos_rest.routing.loader.controller" class="FOS\RestBundle\Routing\Loader\RestRouteLoader" public="false">
            <argument type="service" id="service_container" />
            <argument type="service" id="file_locator" />
            <argument type="service" id="controller_name_converter" />
            <argument type="service" id="fos_rest.routing.loader.reader.controller" />
            <argument /> <!-- default format -->
            <tag name="routing.loader" />
        </service>

<<<<<<< HEAD
        <service id="fos_rest.routing.loader.processor" class="FOS\RestBundle\Routing\Loader\RestRouteProcessor" public="false" />
=======
        <service id="fos_rest.routing.loader.directory" class="FOS\RestBundle\Routing\Loader\DirectoryRouteLoader">
            <argument type="service" id="fos_rest.routing.loader.processor" />
            <tag name="routing.loader" />
        </service>

        <service id="fos_rest.routing.loader.processor" class="%fos_rest.routing.loader.processor.class%" />
>>>>>>> ed99e9a7

        <service id="fos_rest.routing.loader.yaml_collection" class="FOS\RestBundle\Routing\Loader\RestYamlCollectionLoader" public="false">
            <argument type="service" id="file_locator" />
            <argument type="service" id="fos_rest.routing.loader.processor" />
            <argument /> <!-- include format -->
            <argument type="collection" /> <!-- formats -->
            <argument /> <!-- default format -->
            <tag name="routing.loader" />
        </service>

        <service id="fos_rest.routing.loader.xml_collection" class="FOS\RestBundle\Routing\Loader\RestXmlCollectionLoader" public="false">
            <argument type="service" id="file_locator" />
            <argument type="service" id="fos_rest.routing.loader.processor" />
            <argument /> <!-- include format -->
            <argument type="collection" /> <!-- formats -->
            <argument /> <!-- default format -->
            <tag name="routing.loader" />
        </service>

        <service id="fos_rest.routing.loader.reader.controller" class="FOS\RestBundle\Routing\Loader\Reader\RestControllerReader" public="false">
            <argument type="service" id="fos_rest.routing.loader.reader.action" />
            <argument type="service" id="annotation_reader" />
        </service>

        <service id="fos_rest.routing.loader.reader.action" class="FOS\RestBundle\Routing\Loader\Reader\RestActionReader" public="false">
            <argument type="service" id="annotation_reader" />
            <argument type="service" id="fos_rest.request.param_fetcher.reader" />
            <argument type="service" id="fos_rest.inflector" />
            <argument /> <!-- include format -->
            <argument type="collection" /> <!-- formats -->
        </service>

        <service id="fos_rest.inflector.doctrine" class="FOS\RestBundle\Inflector\DoctrineInflector" public="false" />

    </services>

</container><|MERGE_RESOLUTION|>--- conflicted
+++ resolved
@@ -15,16 +15,12 @@
             <tag name="routing.loader" />
         </service>
 
-<<<<<<< HEAD
-        <service id="fos_rest.routing.loader.processor" class="FOS\RestBundle\Routing\Loader\RestRouteProcessor" public="false" />
-=======
         <service id="fos_rest.routing.loader.directory" class="FOS\RestBundle\Routing\Loader\DirectoryRouteLoader">
             <argument type="service" id="fos_rest.routing.loader.processor" />
             <tag name="routing.loader" />
         </service>
 
-        <service id="fos_rest.routing.loader.processor" class="%fos_rest.routing.loader.processor.class%" />
->>>>>>> ed99e9a7
+        <service id="fos_rest.routing.loader.processor" class="FOS\RestBundle\Routing\Loader\RestRouteProcessor" public="false" />
 
         <service id="fos_rest.routing.loader.yaml_collection" class="FOS\RestBundle\Routing\Loader\RestYamlCollectionLoader" public="false">
             <argument type="service" id="file_locator" />

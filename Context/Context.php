<?php

/*
 * This file is part of the FOSRestBundle package.
 *
 * (c) FriendsOfSymfony <http://friendsofsymfony.github.com/>
 *
 * For the full copyright and license information, please view the LICENSE
 * file that was distributed with this source code.
 */

namespace FOS\RestBundle\Context;

use JMS\Serializer\Exclusion\ExclusionStrategyInterface;

/**
 * Stores the serialization or deserialization context (groups, version, ...).
 *
 * @author Ener-Getick <egetick@gmail.com>
 */
final class Context
{
    private $attributes = array();
    private $version;
    private $groups;
    private $maxDepth;
    private $isMaxDepthEnabled;
    private $serializeNull;

    /**
     * @var ExclusionStrategyInterface[]
     */
    private $exclusionStrategies = array();

    public function setAttribute(string $key, $value): self
    {
        $this->attributes[$key] = $value;

        return $this;
    }

    public function hasAttribute(string $key): bool
    {
        return isset($this->attributes[$key]);
    }

    public function getAttribute(string $key)
    {
        if (isset($this->attributes[$key])) {
            return $this->attributes[$key];
        }
    }

    public function getAttributes(): array
    {
        return $this->attributes;
    }

    /**
<<<<<<< HEAD
     * Sets the normalization version.
     */
    public function setVersion(string $version): self
=======
     * @param string|null $version
     */
    public function setVersion($version): self
>>>>>>> 77cf8b3f
    {
        $this->version = $version;

        return $this;
    }

    /**
     * @return string|int|null
     */
    public function getVersion()
    {
        return $this->version;
    }

    /**
     * Adds a normalization group.
     */
    public function addGroup(string $group): self
    {
        if (null === $this->groups) {
            $this->groups = [];
        }
        if (!in_array($group, $this->groups)) {
            $this->groups[] = $group;
        }

        return $this;
    }

    /**
     * Adds normalization groups.
     *
     * @param string[] $groups
     */
    public function addGroups(array $groups): self
    {
        foreach ($groups as $group) {
            $this->addGroup($group);
        }

        return $this;
    }

    /**
     * Gets the normalization groups.
     *
     * @return string[]|null
     */
    public function getGroups(): ?array
    {
        return $this->groups;
    }

    /**
     * Set the normalization groups.
     *
     * @param string[]|null $groups
     */
    public function setGroups(array $groups = null): self
    {
        $this->groups = $groups;

        return $this;
    }

<<<<<<< HEAD
    public function enableMaxDepth()
=======
    /**
     * Sets the normalization max depth.
     *
     * @deprecated since 2.1, to be removed in 3.0. Use {@link self::enableMaxDepth()} and {@link self::disableMaxDepth()} instead
     */
    public function setMaxDepth(?int $maxDepth): self
    {
        if (1 === func_num_args() || func_get_arg(1)) {
            @trigger_error(sprintf('%s is deprecated since version 2.1 and will be removed in 3.0. Use %s::enableMaxDepth() and %s::disableMaxDepth() instead.', __METHOD__, __CLASS__, __CLASS__), E_USER_DEPRECATED);
        }
        $this->maxDepth = $maxDepth;

        return $this;
    }

    /**
     * Gets the normalization max depth.
     *
     * @deprecated since version 2.1, to be removed in 3.0. Use {@link self::isMaxDepthEnabled()} instead
     */
    public function getMaxDepth(): ?int
    {
        if (0 === func_num_args() || func_get_arg(0)) {
            @trigger_error(sprintf('%s is deprecated since version 2.1 and will be removed in 3.0. Use %s::isMaxDepthEnabled() instead.', __METHOD__, __CLASS__), E_USER_DEPRECATED);
        }

        return $this->maxDepth;
    }

    public function enableMaxDepth(): self
>>>>>>> 77cf8b3f
    {
        $this->isMaxDepthEnabled = true;

        return $this;
    }

    public function disableMaxDepth(): self
    {
        $this->isMaxDepthEnabled = false;

        return $this;
    }

    public function isMaxDepthEnabled(): ?bool
    {
        return $this->isMaxDepthEnabled;
    }

    public function setSerializeNull(?bool $serializeNull): self
    {
        $this->serializeNull = $serializeNull;

        return $this;
    }

    public function getSerializeNull(): ?bool
    {
        return $this->serializeNull;
    }

    /**
     * Gets the array of exclusion strategies.
     *
     * Notice: This method only applies to the JMS serializer adapter.
     *
     * @return ExclusionStrategyInterface[]
     */
    public function getExclusionStrategies(): array
    {
        return $this->exclusionStrategies;
    }

    /**
     * Adds an exclusion strategy.
     *
     * Notice: This method only applies to the JMS serializer adapter.
     */
    public function addExclusionStrategy(ExclusionStrategyInterface $exclusionStrategy)
    {
        $this->exclusionStrategies[] = $exclusionStrategy;
    }
}<|MERGE_RESOLUTION|>--- conflicted
+++ resolved
@@ -57,15 +57,9 @@
     }
 
     /**
-<<<<<<< HEAD
      * Sets the normalization version.
      */
     public function setVersion(string $version): self
-=======
-     * @param string|null $version
-     */
-    public function setVersion($version): self
->>>>>>> 77cf8b3f
     {
         $this->version = $version;
 
@@ -131,40 +125,7 @@
         return $this;
     }
 
-<<<<<<< HEAD
     public function enableMaxDepth()
-=======
-    /**
-     * Sets the normalization max depth.
-     *
-     * @deprecated since 2.1, to be removed in 3.0. Use {@link self::enableMaxDepth()} and {@link self::disableMaxDepth()} instead
-     */
-    public function setMaxDepth(?int $maxDepth): self
-    {
-        if (1 === func_num_args() || func_get_arg(1)) {
-            @trigger_error(sprintf('%s is deprecated since version 2.1 and will be removed in 3.0. Use %s::enableMaxDepth() and %s::disableMaxDepth() instead.', __METHOD__, __CLASS__, __CLASS__), E_USER_DEPRECATED);
-        }
-        $this->maxDepth = $maxDepth;
-
-        return $this;
-    }
-
-    /**
-     * Gets the normalization max depth.
-     *
-     * @deprecated since version 2.1, to be removed in 3.0. Use {@link self::isMaxDepthEnabled()} instead
-     */
-    public function getMaxDepth(): ?int
-    {
-        if (0 === func_num_args() || func_get_arg(0)) {
-            @trigger_error(sprintf('%s is deprecated since version 2.1 and will be removed in 3.0. Use %s::isMaxDepthEnabled() instead.', __METHOD__, __CLASS__), E_USER_DEPRECATED);
-        }
-
-        return $this->maxDepth;
-    }
-
-    public function enableMaxDepth(): self
->>>>>>> 77cf8b3f
     {
         $this->isMaxDepthEnabled = true;
 

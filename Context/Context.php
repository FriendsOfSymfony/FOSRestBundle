--- conflicted
+++ resolved
@@ -159,11 +159,7 @@
     /**
      * Set the normalization groups.
      *
-<<<<<<< HEAD
-     * @param array $groups
-=======
      * @param string[] $groups
->>>>>>> 932639b4
      *
      * @return self
      */
